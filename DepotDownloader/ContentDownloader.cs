<<<<<<< HEAD
﻿using System;
using System.Collections.Generic;
using System.IO;
using System.Linq;
using System.Net;
using System.Net.Sockets;
using System.Text;
using System.Text.RegularExpressions;
using System.Threading;
using SteamKit2;

namespace DepotDownloader
{
    static class ContentDownloader
    {
        public const uint INVALID_APP_ID = uint.MaxValue;
        public const uint INVALID_DEPOT_ID = uint.MaxValue;
        public const ulong INVALID_MANIFEST_ID = ulong.MaxValue;

        public static DownloadConfig Config = new DownloadConfig();

        private static Steam3Session steam3;
        private static Steam3Session.Credentials steam3Credentials;

        private const string DEFAULT_DOWNLOAD_DIR = "depots";
        private const string CONFIG_DIR = ".DepotDownloader";
        private static readonly string STAGING_DIR = Path.Combine(CONFIG_DIR, "staging");

        private sealed class DepotDownloadInfo
        {
            public uint id { get; private set; }
            public string installDir { get; private set; }
            public string contentName { get; private set; }

            public ulong manifestId { get; private set; }
            public byte[] depotKey;

            public DepotDownloadInfo(uint depotid, ulong manifestId, string installDir, string contentName)
            {
                this.id = depotid;
                this.manifestId = manifestId;
                this.installDir = installDir;
                this.contentName = contentName;
            }
        }

        static bool CreateDirectories( uint depotId, uint depotVersion, out string installDir )
        {
            installDir = null;
            try
            {
                if (string.IsNullOrWhiteSpace(ContentDownloader.Config.InstallDirectory))
                {
                    Directory.CreateDirectory( DEFAULT_DOWNLOAD_DIR );

                    string depotPath = Path.Combine( DEFAULT_DOWNLOAD_DIR, depotId.ToString() );
                    Directory.CreateDirectory( depotPath );

                    installDir = Path.Combine(depotPath, depotVersion.ToString());
                    Directory.CreateDirectory(installDir);

                    Directory.CreateDirectory(Path.Combine(installDir, CONFIG_DIR));
                    Directory.CreateDirectory(Path.Combine(installDir, STAGING_DIR));
                }
                else
                {
                    Directory.CreateDirectory(ContentDownloader.Config.InstallDirectory);

                    installDir = ContentDownloader.Config.InstallDirectory;

                    Directory.CreateDirectory(Path.Combine(installDir, CONFIG_DIR));
                    Directory.CreateDirectory(Path.Combine(installDir, STAGING_DIR));
                }
            }
            catch
            {
                return false;
            }

            return true;
        }

        static bool TestIsFileIncluded(string filename)
        {
            if (!Config.UsingFileList)
                return true;

            foreach (string fileListEntry in Config.FilesToDownload)
            {
                if (fileListEntry.Equals(filename, StringComparison.OrdinalIgnoreCase))
                    return true;
            }

            foreach (Regex rgx in Config.FilesToDownloadRegex)
            {
                Match m = rgx.Match(filename);

                if (m.Success)
                    return true;
            }

            return false;
        }

        static bool AccountHasAccess( uint depotId )
        {
            if ( steam3 == null || (steam3.Licenses == null && steam3.steamUser.SteamID.AccountType != EAccountType.AnonUser) )
                return false;

            IEnumerable<uint> licenseQuery;
            if ( steam3.steamUser.SteamID.AccountType == EAccountType.AnonUser )
            {
                licenseQuery = new List<uint>() { 17906 };
            }
            else
            {
                licenseQuery = steam3.Licenses.Select( x => x.PackageID );
            }

            steam3.RequestPackageInfo( licenseQuery );

            foreach ( var license in licenseQuery )
            {
                SteamApps.PICSProductInfoCallback.PICSProductInfo package;
                if ( steam3.PackageInfo.TryGetValue( license, out package ) || package == null )
                {
                    KeyValue root = package.KeyValues[license.ToString()];

                    if ( root["appids"].Children.Any( child => child.AsInteger() == depotId ) )
                        return true;

                    if ( root["depotids"].Children.Any( child => child.AsInteger() == depotId ) )
                        return true;
                }
            }

            return false;
        }

        internal static KeyValue GetSteam3AppSection( uint appId, EAppInfoSection section )
        {
            if (steam3 == null || steam3.AppInfo == null)
            {
                return null;
            }

            SteamApps.PICSProductInfoCallback.PICSProductInfo app;
            if ( !steam3.AppInfo.TryGetValue( appId, out app ) || app == null )
            {
                return null;
            }

            KeyValue appinfo = app.KeyValues;
            string section_key;

            switch (section)
            {
                case EAppInfoSection.Common:
                    section_key = "common";
                    break;
                case EAppInfoSection.Extended:
                    section_key = "extended";
                    break;
                case EAppInfoSection.Config:
                    section_key = "config";
                    break;
                case EAppInfoSection.Depots:
                    section_key = "depots";
                    break;
                default:
                    throw new NotImplementedException();
            }
            
            KeyValue section_kv = appinfo.Children.Where(c => c.Name == section_key).FirstOrDefault();
            return section_kv;
        }

        static uint GetSteam3AppBuildNumber(uint appId, string branch)
        {
            if (appId == INVALID_APP_ID)
                return 0;


            KeyValue depots = ContentDownloader.GetSteam3AppSection(appId, EAppInfoSection.Depots);
            KeyValue branches = depots["branches"];
            KeyValue node = branches[branch];

            if (node == KeyValue.Invalid)
                return 0;

            KeyValue buildid = node["buildid"];

            if (buildid == KeyValue.Invalid)
                return 0;

            return uint.Parse(buildid.Value);
        }

        static ulong GetSteam3DepotManifest(uint depotId, uint appId, string branch)
        {
            if (Config.ManifestId != INVALID_MANIFEST_ID)
                return Config.ManifestId;

            KeyValue depots = GetSteam3AppSection(appId, EAppInfoSection.Depots);
            KeyValue depotChild = depots[depotId.ToString()];

            if (depotChild == KeyValue.Invalid)
                return INVALID_MANIFEST_ID;

            var manifests = depotChild["manifests"];
            var manifests_encrypted = depotChild["encryptedmanifests"];

            if (manifests.Children.Count == 0 && manifests_encrypted.Children.Count == 0)
                return INVALID_MANIFEST_ID;

            var node = manifests[branch];

            if (branch != "Public" && node == KeyValue.Invalid)
            {
                var node_encrypted = manifests_encrypted[branch];
                if (node_encrypted != KeyValue.Invalid)
                {
                    string password = Config.BetaPassword;
                    if (password == null)
                    {
                        Console.Write("Please enter the password for branch {0}: ", branch);
                        Config.BetaPassword = password = Console.ReadLine();
                    }

                    byte[] input = Util.DecodeHexString(node_encrypted["encrypted_gid"].Value);
                    byte[] manifest_bytes = CryptoHelper.VerifyAndDecryptPassword(input, password);

                    if (manifest_bytes == null)
                    {
                        Console.WriteLine("Password was invalid for branch {0}", branch);
                        return INVALID_MANIFEST_ID;
                    }

                    return BitConverter.ToUInt64(manifest_bytes, 0);
                }

                Console.WriteLine("Invalid branch {0} for appId {1}", branch, appId);
                return INVALID_MANIFEST_ID;
            }

            if (node.Value == null)
                return INVALID_MANIFEST_ID;

            return UInt64.Parse(node.Value);
        }

        static string GetAppOrDepotName(uint depotId, uint appId)
        {
            if (depotId == INVALID_DEPOT_ID)
            {
                KeyValue info = GetSteam3AppSection(appId, EAppInfoSection.Common);

                if (info == null)
                    return String.Empty;

                return info["name"].AsString();
            }
            else
            {
                KeyValue depots = GetSteam3AppSection(appId, EAppInfoSection.Depots);

                if (depots == null)
                    return String.Empty;

                KeyValue depotChild = depots[depotId.ToString()];

                if (depotChild == null)
                    return String.Empty;

                return depotChild["name"].AsString();
            }
        }

        public static void InitializeSteam3(string username, string password)
        {
            steam3 = new Steam3Session(
                new SteamUser.LogOnDetails()
                {
                    Username = username,
                    Password = password,
                }
            );

            steam3Credentials = steam3.WaitForCredentials();

            if (!steam3Credentials.IsValid)
            {
                Console.WriteLine("Unable to get steam3 credentials.");
                return;
            }
        }

        public static void ShutdownSteam3()
        {
            if (steam3 == null)
                return;

            steam3.Disconnect();
        }

        public static void DownloadApp(uint appId, uint depotId, string branch)
        {
            if(steam3 != null)
                steam3.RequestAppInfo(appId);

            if (!AccountHasAccess(appId))
            {
                string contentName = GetAppOrDepotName(INVALID_DEPOT_ID, appId);
                Console.WriteLine("App {0} ({1}) is not available from this account.", appId, contentName);
                return;
            }

            var depotIDs = new List<uint>();
            KeyValue depots = GetSteam3AppSection(appId, EAppInfoSection.Depots);

            if (depots != null)
            {
                foreach (var depotSection in depots.Children)
                {
                    uint id = INVALID_DEPOT_ID;
                    if (depotSection.Children.Count == 0)
                        continue;
                    
                    if (!uint.TryParse(depotSection.Name, out id))
                        continue;

                    if (depotId != INVALID_DEPOT_ID && id != depotId)
                        continue;

                    if (!Config.DownloadAllPlatforms)
                    {
                        var depotConfig = depotSection["config"];
                        if (depotConfig != KeyValue.Invalid && depotConfig["oslist"] != KeyValue.Invalid && !string.IsNullOrWhiteSpace(depotConfig["oslist"].Value))
                        {
                            var oslist = depotConfig["oslist"].Value.Split(',');
                            if (Array.IndexOf(oslist, Util.GetSteamOS()) == -1)
                                continue;
                        }
                    }

                    depotIDs.Add(id);
                }
            }

            if (depotIDs == null || (depotIDs.Count == 0 && depotId == INVALID_DEPOT_ID))
            {
                Console.WriteLine("Couldn't find any depots to download for app {0}", appId);
                return;
            }
            else if (depotIDs.Count == 0)
            {
                Console.Write("Depot {0} not listed for app {1}", depotId, appId);
                if (!Config.DownloadAllPlatforms)
                {
                    Console.Write(" or not available on this platform");
                }
                Console.WriteLine();
                return;
            }

            var infos = new List<DepotDownloadInfo>();

            foreach (var depot in depotIDs)
            {
                DepotDownloadInfo info = GetDepotInfo(depot, appId, branch);
                if (info != null)
                {
                    infos.Add(info);
                }
            }

            DownloadSteam3( infos );
        }

        static DepotDownloadInfo GetDepotInfo(uint depotId, uint appId, string branch)
        {
            if(steam3 != null && appId != INVALID_APP_ID)
                steam3.RequestAppInfo((uint)appId);

            string contentName = GetAppOrDepotName(depotId, appId);

            if (!AccountHasAccess(depotId))
            {    
                Console.WriteLine("Depot {0} ({1}) is not available from this account.", depotId, contentName);

                return null;
            }

            uint uVersion = GetSteam3AppBuildNumber(appId, branch);

            string installDir;
            if (!CreateDirectories(depotId, uVersion, out installDir))
            {
                Console.WriteLine("Error: Unable to create install directories!");
                return null;
            }

            if(steam3 != null)
                steam3.RequestAppTicket((uint)depotId);

            ulong manifestID = GetSteam3DepotManifest(depotId, appId, branch);
            if (manifestID == INVALID_MANIFEST_ID)
            {
                Console.WriteLine("Depot {0} ({1}) missing public subsection or manifest section.", depotId, contentName);
                return null;
            }

            steam3.RequestDepotKey( depotId, appId );
            if (!steam3.DepotKeys.ContainsKey(depotId))
            {
                Console.WriteLine("No valid depot key for {0}, unable to download.", depotId);
                return null;
            }

            byte[] depotKey = steam3.DepotKeys[depotId];

            var info = new DepotDownloadInfo( depotId, manifestID, installDir, contentName );
            info.depotKey = depotKey;
            return info;
        }

        private class ChunkMatch
        {
            public ChunkMatch(ProtoManifest.ChunkData oldChunk, ProtoManifest.ChunkData newChunk)
            {
                OldChunk = oldChunk;
                NewChunk = newChunk;
            }
            public ProtoManifest.ChunkData OldChunk { get; private set; }
            public ProtoManifest.ChunkData NewChunk { get; private set; }
        }

        private static List<CDNClient> CollectCDNClientsForDepot(DepotDownloadInfo depot)
        {
            var cdnClients = new List<CDNClient>();
            CDNClient initialClient = new CDNClient(steam3.steamClient, depot.id, steam3.AppTickets[depot.id], depot.depotKey);
            var cdnServers = initialClient.FetchServerList(cellId: (uint)Config.CellID);

            // Grab up to the first eight server in the allegedly best-to-worst order from Steam
            var limit = cdnServers.Take( Config.MaxServers );
            int tries = 0;
            foreach( var s in limit )
            {
                CDNClient c;

                if ( tries == 0 )
                {
                    c = initialClient;
                }
                else
                {
                    c = new CDNClient( steam3.steamClient, depot.id, steam3.AppTickets[depot.id], depot.depotKey );
                }

                try
                {
                    c.Connect( s );
                    cdnClients.Add( c );
                }
                catch
                {
                    Console.WriteLine( "\nFailed to connect to content server {0}. Remaining content servers for depot: {1}.", s, Config.MaxServers - tries - 1 );
                }

                tries++;
            }

            if ( cdnClients.Count == 0 )
            {
                Console.WriteLine( "\nUnable to find any content servers for depot {0} - {1}", depot.id, depot.contentName );
            }

            return cdnClients;
        }

        private static void DownloadSteam3( List<DepotDownloadInfo> depots )
        {
            ulong TotalBytesCompressed = 0;
            ulong TotalBytesUncompressed = 0;

            foreach (var depot in depots)
            {
                ulong DepotBytesCompressed = 0;
                ulong DepotBytesUncompressed = 0;

                Console.WriteLine("Downloading depot {0} - {1}", depot.id, depot.contentName);
                Console.Write("Finding content servers...");

                List<CDNClient> cdnClients = null;                

                Console.WriteLine(" Done!");

                ProtoManifest oldProtoManifest = null;
                ProtoManifest newProtoManifest = null;
                string configDir = Path.Combine(depot.installDir, CONFIG_DIR);

                ulong lastManifestId = INVALID_MANIFEST_ID;
                ConfigStore.TheConfig.LastManifests.TryGetValue(depot.id, out lastManifestId);

                // In case we have an early exit, this will force equiv of verifyall next run.
                ConfigStore.TheConfig.LastManifests[depot.id] = INVALID_MANIFEST_ID;
                ConfigStore.Save();

                if (lastManifestId != INVALID_MANIFEST_ID)
                {
                    var oldManifestFileName = Path.Combine(configDir, string.Format("{0}.bin", lastManifestId));
                    if (File.Exists(oldManifestFileName))
                        oldProtoManifest = ProtoManifest.LoadFromFile(oldManifestFileName);
                }

                if (lastManifestId == depot.manifestId && oldProtoManifest != null)
                {
                    newProtoManifest = oldProtoManifest;
                    Console.WriteLine("Already have manifest {0} for depot {1}.", depot.manifestId, depot.id);
                }
                else
                {
                    var newManifestFileName = Path.Combine(configDir, string.Format("{0}.bin", depot.manifestId));
                    if (newManifestFileName != null)
                    {
                        newProtoManifest = ProtoManifest.LoadFromFile(newManifestFileName);
                    }

                    if (newProtoManifest != null)
                    {
                        Console.WriteLine("Already have manifest {0} for depot {1}.", depot.manifestId, depot.id);
                    }
                    else
                    {
                        Console.Write("Downloading depot manifest...");

                        DepotManifest depotManifest = null;

                        cdnClients = CollectCDNClientsForDepot(depot);

                        foreach (var c in cdnClients)
                        {
                            try
                            {
                                depotManifest = c.DownloadManifest(depot.manifestId);
                                break;
                            }
                            catch (WebException) { }
                            catch (SocketException) { }
                        }

                        if (depotManifest == null)
                        {
                            Console.WriteLine("\nUnable to download manifest {0} for depot {1}", depot.manifestId, depot.id);
                            return;
                        }

                        newProtoManifest = new ProtoManifest(depotManifest, depot.manifestId);
                        newProtoManifest.SaveToFile(newManifestFileName);

                        Console.WriteLine(" Done!");
                    }
                }

                newProtoManifest.Files.Sort((x, y) => { return x.FileName.CompareTo(y.FileName); });

                if (Config.DownloadManifestOnly)
                {
                    StringBuilder manifestBuilder = new StringBuilder();
                    string txtManifest = Path.Combine(depot.installDir, string.Format("manifest_{0}.txt", depot.id));

                    foreach (var file in newProtoManifest.Files)
                    {
                        if (file.Flags.HasFlag(EDepotFileFlag.Directory))
                            continue;

                        manifestBuilder.Append(string.Format("{0}\n", file.FileName));
                    }

                    File.WriteAllText(txtManifest, manifestBuilder.ToString());
                    continue;
                }

                ulong complete_download_size = 0;
                ulong size_downloaded = 0;
                string stagingDir = Path.Combine(depot.installDir, STAGING_DIR);

                var filesAfterExclusions = newProtoManifest.Files.AsParallel().Where(f => TestIsFileIncluded(f.FileName)).ToList();
                
                // Pre-process
                filesAfterExclusions.ForEach(file =>
                {
                    var fileFinalPath = Path.Combine(depot.installDir, file.FileName);
                    var fileStagingPath = Path.Combine(stagingDir, file.FileName);

                    if (file.Flags.HasFlag(EDepotFileFlag.Directory))
                    {
                        Directory.CreateDirectory(fileFinalPath);
                        Directory.CreateDirectory(fileStagingPath);
                    }
                    else
                    {
                        // Some manifests don't explicitly include all necessary directories
                        Directory.CreateDirectory(Path.GetDirectoryName(fileFinalPath));
                        Directory.CreateDirectory(Path.GetDirectoryName(fileStagingPath));

                        complete_download_size += file.TotalSize;
                    }
                });

                var rand = new Random();

                filesAfterExclusions.Where(f => !f.Flags.HasFlag(EDepotFileFlag.Directory))
                    .AsParallel().WithDegreeOfParallelism(Config.MaxDownloads)
                    .ForAll(file =>
                {
                    string fileFinalPath = Path.Combine(depot.installDir, file.FileName);
                    string fileStagingPath = Path.Combine(stagingDir, file.FileName);

                    // This may still exist if the previous run exited before cleanup
                    if (File.Exists(fileStagingPath))
                    {
                        File.Delete(fileStagingPath);
                    }

                    FileStream fs = null;
                    List<ProtoManifest.ChunkData> neededChunks;
                    FileInfo fi = new FileInfo(fileFinalPath);
                    if (!fi.Exists)
                    {
                        // create new file. need all chunks
                        fs = File.Create(fileFinalPath);
                        fs.SetLength((long)file.TotalSize);
                        neededChunks = new List<ProtoManifest.ChunkData>(file.Chunks);
                    }
                    else
                    {
                        // open existing
                        ProtoManifest.FileData oldManifestFile = null;
                        if (oldProtoManifest != null)
                        {
                            oldManifestFile = oldProtoManifest.Files.SingleOrDefault(f => f.FileName == file.FileName);
                        }

                        if (oldManifestFile != null)
                        {
                            neededChunks = new List<ProtoManifest.ChunkData>();

                            if (Config.VerifyAll || !oldManifestFile.FileHash.SequenceEqual(file.FileHash))
                            {
                                // we have a version of this file, but it doesn't fully match what we want

                                var matchingChunks = new List<ChunkMatch>();

                                foreach (var chunk in file.Chunks)
                                {
                                    var oldChunk = oldManifestFile.Chunks.FirstOrDefault(c => c.ChunkID.SequenceEqual(chunk.ChunkID));
                                    if (oldChunk != null)
                                    {
                                        matchingChunks.Add(new ChunkMatch(oldChunk, chunk));
                                    }
                                    else
                                    {
                                        neededChunks.Add(chunk);
                                    }
                                }

                                File.Move(fileFinalPath, fileStagingPath);

                                fs = File.Open(fileFinalPath, FileMode.Create);
                                fs.SetLength((long)file.TotalSize);

                                using (var fsOld = File.Open(fileStagingPath, FileMode.Open))
                                {
                                    foreach (var match in matchingChunks)
                                    {
                                        fs.Seek((long)match.NewChunk.Offset, SeekOrigin.Begin);
                                        fsOld.Seek((long)match.OldChunk.Offset, SeekOrigin.Begin);

                                        byte[] tmp = new byte[match.OldChunk.UncompressedLength];
                                        fsOld.Read(tmp, 0, tmp.Length);
                                        fs.Write(tmp, 0, tmp.Length);
                                    }
                                }

                                File.Delete(fileStagingPath);
                            }
                        }
                        else
                        {
                            // No old manifest or file not in old manifest. We must validate.

                            fs = File.Open(fileFinalPath, FileMode.Open);
                            if ((ulong)fi.Length != file.TotalSize)
                            {
                                fs.SetLength((long)file.TotalSize);
                            }

                            neededChunks = Util.ValidateSteam3FileChecksums(fs, file.Chunks.OrderBy(x => x.Offset).ToArray());
                        }
    
                        if (neededChunks.Count() == 0)
                        {
                            size_downloaded += file.TotalSize;
                            Console.WriteLine("{0,6:#00.00}% {1}", ((float)size_downloaded / (float)complete_download_size) * 100.0f, fileFinalPath);
                            if (fs != null)
                                fs.Close();
                            return;
                        }
                        else
                        {
                            size_downloaded += (file.TotalSize - (ulong)neededChunks.Select(x => (int)x.UncompressedLength).Sum());
                        }
                    }

                    int cdnClientIndex = 0;
                    if (neededChunks.Count > 0 && cdnClients == null)
                    {
                        // If we didn't need to connect to get manifests, connect now.
                        cdnClients = CollectCDNClientsForDepot(depot);
                        cdnClientIndex = rand.Next(0, cdnClients.Count);
                    }

                    foreach (var chunk in neededChunks)
                    {
                        string chunkID = Util.EncodeHexString(chunk.ChunkID);

                        CDNClient.DepotChunk chunkData = null;
                        int idx = cdnClientIndex;
                        while (true)
                        {
                                DepotManifest.ChunkData data = new DepotManifest.ChunkData();
                                data.ChunkID = chunk.ChunkID;
                                data.Checksum = chunk.Checksum;
                                data.Offset = chunk.Offset;
                                data.CompressedLength = chunk.CompressedLength;
                                data.UncompressedLength = chunk.UncompressedLength;

                            try
                            {
                                chunkData = cdnClients[idx].DownloadDepotChunk(data);
                                break;
                            }
                            catch
                            {
                                if (++idx >= cdnClients.Count)
                                    idx = 0;

                                if (idx == cdnClientIndex)
                                    break;
                            }
                        }

                        if (chunkData == null)
                        {
                            Console.WriteLine("Failed to find any server with chunk {0} for depot {1}. Aborting.", chunkID, depot);
                            return;
                        }

                        TotalBytesCompressed += chunk.CompressedLength;
                        DepotBytesCompressed += chunk.CompressedLength;
                        TotalBytesUncompressed += chunk.UncompressedLength;
                        DepotBytesUncompressed += chunk.UncompressedLength;

                        fs.Seek((long)chunk.Offset, SeekOrigin.Begin);
                        fs.Write(chunkData.Data, 0, chunkData.Data.Length);

                        size_downloaded += chunk.UncompressedLength;
                    }

                    fs.Close();

                    Console.WriteLine("{0,6:#00.00}% {1}", ((float)size_downloaded / (float)complete_download_size) * 100.0f, fileFinalPath);
                });

                ConfigStore.TheConfig.LastManifests[depot.id] = depot.manifestId;
                ConfigStore.Save();

                Console.WriteLine("Depot {0} - Downloaded {1} bytes ({2} bytes uncompressed)", depot.id, DepotBytesCompressed, DepotBytesUncompressed);
            }

            Console.WriteLine("Total downloaded: {0} bytes ({1} bytes uncompressed) from {2} depots", TotalBytesCompressed, TotalBytesUncompressed, depots.Count);
        }
    }
}
=======
﻿using System;
using System.Collections.Generic;
using System.IO;
using System.Linq;
using System.Net;
using System.Net.Sockets;
using System.Text;
using System.Text.RegularExpressions;
using System.Threading;
using SteamKit2;

namespace DepotDownloader
{
    static class ContentDownloader
    {
        public const uint INVALID_APP_ID = uint.MaxValue;
        public const uint INVALID_DEPOT_ID = uint.MaxValue;
        public const ulong INVALID_MANIFEST_ID = ulong.MaxValue;

        public static DownloadConfig Config = new DownloadConfig();

        private static Steam3Session steam3;
        private static Steam3Session.Credentials steam3Credentials;

        private const string DEFAULT_DOWNLOAD_DIR = "depots";
        private const string CONFIG_DIR = ".DepotDownloader";
        private static readonly string STAGING_DIR = Path.Combine(CONFIG_DIR, "staging");

        private sealed class DepotDownloadInfo
        {
            public uint id { get; private set; }
            public uint appId { get; private set; }
            public string installDir { get; private set; }
            public string contentName { get; private set; }

            public ulong manifestId { get; private set; }
            public byte[] depotKey;

            public DepotDownloadInfo(uint depotid, uint appId, ulong manifestId, string installDir, string contentName)
            {
                this.id = depotid;
                this.appId = appId;
                this.manifestId = manifestId;
                this.installDir = installDir;
                this.contentName = contentName;
            }
        }

        static bool CreateDirectories( uint depotId, uint depotVersion, out string installDir )
        {
            installDir = null;
            try
            {
                if (string.IsNullOrWhiteSpace(ContentDownloader.Config.InstallDirectory))
                {
                    Directory.CreateDirectory( DEFAULT_DOWNLOAD_DIR );

                    string depotPath = Path.Combine( DEFAULT_DOWNLOAD_DIR, depotId.ToString() );
                    Directory.CreateDirectory( depotPath );

                    installDir = Path.Combine(depotPath, depotVersion.ToString());
                    Directory.CreateDirectory(installDir);

                    Directory.CreateDirectory(Path.Combine(installDir, CONFIG_DIR));
                    Directory.CreateDirectory(Path.Combine(installDir, STAGING_DIR));
                }
                else
                {
                    Directory.CreateDirectory(ContentDownloader.Config.InstallDirectory);

                    installDir = ContentDownloader.Config.InstallDirectory;

                    Directory.CreateDirectory(Path.Combine(installDir, CONFIG_DIR));
                    Directory.CreateDirectory(Path.Combine(installDir, STAGING_DIR));
                }
            }
            catch
            {
                return false;
            }

            return true;
        }

        static bool TestIsFileIncluded(string filename)
        {
            if (!Config.UsingFileList)
                return true;

            foreach (string fileListEntry in Config.FilesToDownload)
            {
                if (fileListEntry.Equals(filename, StringComparison.OrdinalIgnoreCase))
                    return true;
            }

            foreach (Regex rgx in Config.FilesToDownloadRegex)
            {
                Match m = rgx.Match(filename);

                if (m.Success)
                    return true;
            }

            return false;
        }

        static bool AccountHasAccess( uint depotId )
        {
            if ( steam3 == null || (steam3.Licenses == null && steam3.steamUser.SteamID.AccountType != EAccountType.AnonUser) )
                return false;

            IEnumerable<uint> licenseQuery;
            if ( steam3.steamUser.SteamID.AccountType == EAccountType.AnonUser )
            {
                licenseQuery = new List<uint>() { 17906 };
            }
            else
            {
                licenseQuery = steam3.Licenses.Select( x => x.PackageID );
            }

            steam3.RequestPackageInfo( licenseQuery );

            foreach ( var license in licenseQuery )
            {
                SteamApps.PICSProductInfoCallback.PICSProductInfo package;
                if ( steam3.PackageInfo.TryGetValue( license, out package ) || package == null )
                {
                    KeyValue root = package.KeyValues[license.ToString()];

                    if ( root["appids"].Children.Any( child => child.AsInteger() == depotId ) )
                        return true;

                    if ( root["depotids"].Children.Any( child => child.AsInteger() == depotId ) )
                        return true;
                }
            }

            return false;
        }

        internal static KeyValue GetSteam3AppSection( uint appId, EAppInfoSection section )
        {
            if (steam3 == null || steam3.AppInfo == null)
            {
                return null;
            }

            SteamApps.PICSProductInfoCallback.PICSProductInfo app;
            if ( !steam3.AppInfo.TryGetValue( appId, out app ) || app == null )
            {
                return null;
            }

            KeyValue appinfo = app.KeyValues;
            string section_key;

            switch (section)
            {
                case EAppInfoSection.Common:
                    section_key = "common";
                    break;
                case EAppInfoSection.Extended:
                    section_key = "extended";
                    break;
                case EAppInfoSection.Config:
                    section_key = "config";
                    break;
                case EAppInfoSection.Depots:
                    section_key = "depots";
                    break;
                default:
                    throw new NotImplementedException();
            }
            
            KeyValue section_kv = appinfo.Children.Where(c => c.Name == section_key).FirstOrDefault();
            return section_kv;
        }

        static uint GetSteam3AppBuildNumber(uint appId, string branch)
        {
            if (appId == INVALID_APP_ID)
                return 0;


            KeyValue depots = ContentDownloader.GetSteam3AppSection(appId, EAppInfoSection.Depots);
            KeyValue branches = depots["branches"];
            KeyValue node = branches[branch];

            if (node == KeyValue.Invalid)
                return 0;

            KeyValue buildid = node["buildid"];

            if (buildid == KeyValue.Invalid)
                return 0;

            return uint.Parse(buildid.Value);
        }

        static ulong GetSteam3DepotManifest(uint depotId, uint appId, string branch)
        {
            if (Config.ManifestId != INVALID_MANIFEST_ID)
                return Config.ManifestId;

            KeyValue depots = GetSteam3AppSection(appId, EAppInfoSection.Depots);
            KeyValue depotChild = depots[depotId.ToString()];

            if (depotChild == KeyValue.Invalid)
                return INVALID_MANIFEST_ID;

            if (depotChild["depotfromapp"] != KeyValue.Invalid)
            {
                uint otherAppId = (uint)depotChild["depotfromapp"].AsInteger();
                if (otherAppId == appId)
                {
                    // This shouldn't ever happen, but ya never know with Valve. Don't infinite loop.
                    Console.WriteLine("App {0}, Depot {1} has depotfromapp of {2}!",
                        appId, depotId, otherAppId);
                    return INVALID_MANIFEST_ID;
                }

                steam3.RequestAppInfo(otherAppId);
                return GetSteam3DepotManifest(depotId, otherAppId, branch);
            }

            var manifests = depotChild["manifests"];
            var manifests_encrypted = depotChild["encryptedmanifests"];

            if (manifests.Children.Count == 0 && manifests_encrypted.Children.Count == 0)
                return INVALID_MANIFEST_ID;

            var node = manifests[branch];

            if (branch != "Public" && node == KeyValue.Invalid)
            {
                var node_encrypted = manifests_encrypted[branch];
                if (node_encrypted != KeyValue.Invalid)
                {
                    string password = Config.BetaPassword;
                    if (password == null)
                    {
                        Console.Write("Please enter the password for branch {0}: ", branch);
                        Config.BetaPassword = password = Console.ReadLine();
                    }

                    byte[] input = Util.DecodeHexString(node_encrypted["encrypted_gid"].Value);
                    byte[] manifest_bytes = CryptoHelper.VerifyAndDecryptPassword(input, password);

                    if (manifest_bytes == null)
                    {
                        Console.WriteLine("Password was invalid for branch {0}", branch);
                        return INVALID_MANIFEST_ID;
                    }

                    return BitConverter.ToUInt64(manifest_bytes, 0);
                }

                Console.WriteLine("Invalid branch {0} for appId {1}", branch, appId);
                return INVALID_MANIFEST_ID;
            }

            if (node.Value == null)
                return INVALID_MANIFEST_ID;

            return UInt64.Parse(node.Value);
        }

        static string GetAppOrDepotName(uint depotId, uint appId)
        {
            if (depotId == INVALID_DEPOT_ID)
            {
                KeyValue info = GetSteam3AppSection(appId, EAppInfoSection.Common);

                if (info == null)
                    return String.Empty;

                return info["name"].AsString();
            }
            else
            {
                KeyValue depots = GetSteam3AppSection(appId, EAppInfoSection.Depots);

                if (depots == null)
                    return String.Empty;

                KeyValue depotChild = depots[depotId.ToString()];

                if (depotChild == null)
                    return String.Empty;

                return depotChild["name"].AsString();
            }
        }

        public static void InitializeSteam3(string username, string password)
        {
            steam3 = new Steam3Session(
                new SteamUser.LogOnDetails()
                {
                    Username = username,
                    Password = password,
                }
            );

            steam3Credentials = steam3.WaitForCredentials();

            if (!steam3Credentials.IsValid)
            {
                Console.WriteLine("Unable to get steam3 credentials.");
                return;
            }
        }

        public static void ShutdownSteam3()
        {
            if (steam3 == null)
                return;

            steam3.Disconnect();
        }

        public static void DownloadApp(uint appId, uint depotId, string branch)
        {
            if(steam3 != null)
                steam3.RequestAppInfo(appId);

            if (!AccountHasAccess(appId))
            {
                string contentName = GetAppOrDepotName(INVALID_DEPOT_ID, appId);
                Console.WriteLine("App {0} ({1}) is not available from this account.", appId, contentName);
                return;
            }

            var depotIDs = new List<uint>();
            KeyValue depots = GetSteam3AppSection(appId, EAppInfoSection.Depots);

            if (depots != null)
            {
                foreach (var depotSection in depots.Children)
                {
                    uint id = INVALID_DEPOT_ID;
                    if (depotSection.Children.Count == 0)
                        continue;
                    
                    if (!uint.TryParse(depotSection.Name, out id))
                        continue;

                    if (depotId != INVALID_DEPOT_ID && id != depotId)
                        continue;

                    if (!Config.DownloadAllPlatforms)
                    {
                        var depotConfig = depotSection["config"];
                        if (depotConfig != KeyValue.Invalid && depotConfig["oslist"] != KeyValue.Invalid && !string.IsNullOrWhiteSpace(depotConfig["oslist"].Value))
                        {
                            var oslist = depotConfig["oslist"].Value.Split(',');
                            if (Array.IndexOf(oslist, Util.GetSteamOS()) == -1)
                                continue;
                        }
                    }

                    depotIDs.Add(id);
                }
            }

            if (depotIDs == null || (depotIDs.Count == 0 && depotId == INVALID_DEPOT_ID))
            {
                Console.WriteLine("Couldn't find any depots to download for app {0}", appId);
                return;
            }
            else if (depotIDs.Count == 0)
            {
                Console.WriteLine("Depot {0} not listed for app {1}", depotId, appId);
                return;
            }

            var infos = new List<DepotDownloadInfo>();

            foreach (var depot in depotIDs)
            {
                DepotDownloadInfo info = GetDepotInfo(depot, appId, branch);
                if (info != null)
                {
                    infos.Add(info);
                }
            }

            DownloadSteam3( infos );
        }

        static DepotDownloadInfo GetDepotInfo(uint depotId, uint appId, string branch)
        {
            if(steam3 != null && appId != INVALID_APP_ID)
                steam3.RequestAppInfo((uint)appId);

            string contentName = GetAppOrDepotName(depotId, appId);

            if (!AccountHasAccess(depotId))
            {    
                Console.WriteLine("Depot {0} ({1}) is not available from this account.", depotId, contentName);

                return null;
            }

            uint uVersion = GetSteam3AppBuildNumber(appId, branch);

            string installDir;
            if (!CreateDirectories(depotId, uVersion, out installDir))
            {
                Console.WriteLine("Error: Unable to create install directories!");
                return null;
            }

            if(steam3 != null)
                steam3.RequestAppTicket((uint)depotId);

            ulong manifestID = GetSteam3DepotManifest(depotId, appId, branch);
            if (manifestID == INVALID_MANIFEST_ID)
            {
                Console.WriteLine("Depot {0} ({1}) missing public subsection or manifest section.", depotId, contentName);
                return null;
            }

            steam3.RequestDepotKey( depotId, appId );
            if (!steam3.DepotKeys.ContainsKey(depotId))
            {
                Console.WriteLine("No valid depot key for {0}, unable to download.", depotId);
                return null;
            }

            byte[] depotKey = steam3.DepotKeys[depotId];

            var info = new DepotDownloadInfo( depotId, appId, manifestID, installDir, contentName );
            info.depotKey = depotKey;
            return info;
        }

        private class ChunkMatch
        {
            public ChunkMatch(ProtoManifest.ChunkData oldChunk, ProtoManifest.ChunkData newChunk)
            {
                OldChunk = oldChunk;
                NewChunk = newChunk;
            }
            public ProtoManifest.ChunkData OldChunk { get; private set; }
            public ProtoManifest.ChunkData NewChunk { get; private set; }
        }

        private static List<CDNClient> CollectCDNClientsForDepot(DepotDownloadInfo depot)
        {
            var cdnClients = new List<CDNClient>();
            CDNClient initialClient = new CDNClient(steam3.steamClient, depot.id, steam3.AppTickets[depot.id], depot.depotKey);
            var cdnServers = initialClient.FetchServerList(cellId: (uint)Config.CellID);

            // Grab up to the first eight server in the allegedly best-to-worst order from Steam
            var limit = cdnServers.Take( Config.MaxServers );
            int tries = 0;
            foreach( var s in limit )
            {
                CDNClient c;

                if (s.Type == "CDN")
                {
                    // serialize access to steam3 if we are called from AsParallel code
                    lock (steam3)
                    {
                        steam3.RequestCDNAuthToken(depot.appId, s.Host);
                        s.CDNAuthToken = steam3.CDNAuthTokens[Tuple.Create(depot.appId, s.Host)].Token;
                    }
                }

                if ( tries == 0 )
                {
                    c = initialClient;
                }
                else
                {
                    c = new CDNClient( steam3.steamClient, depot.id, steam3.AppTickets[depot.id], depot.depotKey );
                }

                try
                {
                    c.Connect( s );
                    cdnClients.Add( c );
                }
                catch
                {
                    Console.WriteLine( "\nFailed to connect to content server {0}. Remaining content servers for depot: {1}.", s, Config.MaxServers - tries - 1 );
                    tries++;
                }
            }

            if ( cdnClients.Count == 0 )
            {
                Console.WriteLine( "\nUnable to find any content servers for depot {0} - {1}", depot.id, depot.contentName );
            }

            return cdnClients;
        }

        private static void DownloadSteam3( List<DepotDownloadInfo> depots )
        {
            ulong TotalBytesCompressed = 0;
            ulong TotalBytesUncompressed = 0;

            foreach (var depot in depots)
            {
                ulong DepotBytesCompressed = 0;
                ulong DepotBytesUncompressed = 0;

                Console.WriteLine("Downloading depot {0} - {1}", depot.id, depot.contentName);
                Console.Write("Finding content servers...");

                List<CDNClient> cdnClients = null;                

                Console.WriteLine(" Done!");

                ProtoManifest oldProtoManifest = null;
                ProtoManifest newProtoManifest = null;
                string configDir = Path.Combine(depot.installDir, CONFIG_DIR);

                ulong lastManifestId = INVALID_MANIFEST_ID;
                ConfigStore.TheConfig.LastManifests.TryGetValue(depot.id, out lastManifestId);

                // In case we have an early exit, this will force equiv of verifyall next run.
                ConfigStore.TheConfig.LastManifests[depot.id] = INVALID_MANIFEST_ID;
                ConfigStore.Save();

                if (lastManifestId != INVALID_MANIFEST_ID)
                {
                    var oldManifestFileName = Path.Combine(configDir, string.Format("{0}.bin", lastManifestId));
                    if (File.Exists(oldManifestFileName))
                        oldProtoManifest = ProtoManifest.LoadFromFile(oldManifestFileName);
                }

                if (lastManifestId == depot.manifestId && oldProtoManifest != null)
                {
                    newProtoManifest = oldProtoManifest;
                    Console.WriteLine("Already have manifest {0} for depot {1}.", depot.manifestId, depot.id);
                }
                else
                {
                    var newManifestFileName = Path.Combine(configDir, string.Format("{0}.bin", depot.manifestId));
                    if (newManifestFileName != null)
                    {
                        newProtoManifest = ProtoManifest.LoadFromFile(newManifestFileName);
                    }

                    if (newProtoManifest != null)
                    {
                        Console.WriteLine("Already have manifest {0} for depot {1}.", depot.manifestId, depot.id);
                    }
                    else
                    {
                        Console.Write("Downloading depot manifest...");

                        DepotManifest depotManifest = null;

                        cdnClients = CollectCDNClientsForDepot(depot);

                        foreach (var c in cdnClients)
                        {
                            try
                            {
                                depotManifest = c.DownloadManifest(depot.manifestId);
                                break;
                            }
                            catch (WebException) { }
                        }

                        if (depotManifest == null)
                        {
                            Console.WriteLine("\nUnable to download manifest {0} for depot {1}", depot.manifestId, depot.id);
                            return;
                        }

                        newProtoManifest = new ProtoManifest(depotManifest, depot.manifestId);
                        newProtoManifest.SaveToFile(newManifestFileName);

                        Console.WriteLine(" Done!");
                    }
                }

                newProtoManifest.Files.Sort((x, y) => { return x.FileName.CompareTo(y.FileName); });

                if (Config.DownloadManifestOnly)
                {
                    StringBuilder manifestBuilder = new StringBuilder();
                    string txtManifest = Path.Combine(depot.installDir, string.Format("manifest_{0}.txt", depot.id));

                    foreach (var file in newProtoManifest.Files)
                    {
                        if (file.Flags.HasFlag(EDepotFileFlag.Directory))
                            continue;

                        manifestBuilder.Append(string.Format("{0}\n", file.FileName));
                    }

                    File.WriteAllText(txtManifest, manifestBuilder.ToString());
                    continue;
                }

                ulong complete_download_size = 0;
                ulong size_downloaded = 0;
                string stagingDir = Path.Combine(depot.installDir, STAGING_DIR);
                
                // Pre-process
                newProtoManifest.Files.ForEach(file =>
                {
                    var fileFinalPath = Path.Combine(depot.installDir, file.FileName);
                    var fileStagingPath = Path.Combine(stagingDir, file.FileName);

                    if (file.Flags.HasFlag(EDepotFileFlag.Directory))
                    {
                        Directory.CreateDirectory(fileFinalPath);
                        Directory.CreateDirectory(fileStagingPath);
                    }
                    else
                    {
                        // Some manifests don't explicitly include all necessary directories
                        Directory.CreateDirectory(Path.GetDirectoryName(fileFinalPath));
                        Directory.CreateDirectory(Path.GetDirectoryName(fileStagingPath));

                        complete_download_size += file.TotalSize;
                    }
                });

                var rand = new Random();

                newProtoManifest.Files.Where(f => !f.Flags.HasFlag(EDepotFileFlag.Directory))
                    .AsParallel().WithDegreeOfParallelism(Config.MaxDownloads)
                    .ForAll(file =>
                {
                    if (!TestIsFileIncluded(file.FileName))
                    {
                        return;
                    }

                    string fileFinalPath = Path.Combine(depot.installDir, file.FileName);
                    string fileStagingPath = Path.Combine(stagingDir, file.FileName);

                    // This may still exist if the previous run exited before cleanup
                    if (File.Exists(fileStagingPath))
                    {
                        File.Delete(fileStagingPath);
                    }

                    FileStream fs = null;
                    List<ProtoManifest.ChunkData> neededChunks;
                    FileInfo fi = new FileInfo(fileFinalPath);
                    if (!fi.Exists)
                    {
                        // create new file. need all chunks
                        fs = File.Create(fileFinalPath);
                        fs.SetLength((long)file.TotalSize);
                        neededChunks = new List<ProtoManifest.ChunkData>(file.Chunks);
                    }
                    else
                    {
                        // open existing
                        ProtoManifest.FileData oldManifestFile = null;
                        if (oldProtoManifest != null)
                        {
                            oldManifestFile = oldProtoManifest.Files.SingleOrDefault(f => f.FileName == file.FileName);
                        }

                        if (oldManifestFile != null)
                        {
                            neededChunks = new List<ProtoManifest.ChunkData>();

                            if (Config.VerifyAll || !oldManifestFile.FileHash.SequenceEqual(file.FileHash))
                            {
                                // we have a version of this file, but it doesn't fully match what we want

                                var matchingChunks = new List<ChunkMatch>();

                                foreach (var chunk in file.Chunks)
                                {
                                    var oldChunk = oldManifestFile.Chunks.FirstOrDefault(c => c.ChunkID.SequenceEqual(chunk.ChunkID));
                                    if (oldChunk != null)
                                    {
                                        matchingChunks.Add(new ChunkMatch(oldChunk, chunk));
                                    }
                                    else
                                    {
                                        neededChunks.Add(chunk);
                                    }
                                }

                                File.Move(fileFinalPath, fileStagingPath);

                                fs = File.Open(fileFinalPath, FileMode.Create);
                                fs.SetLength((long)file.TotalSize);

                                using (var fsOld = File.Open(fileStagingPath, FileMode.Open))
                                {
                                    foreach (var match in matchingChunks)
                                    {
                                        fs.Seek((long)match.NewChunk.Offset, SeekOrigin.Begin);
                                        fsOld.Seek((long)match.OldChunk.Offset, SeekOrigin.Begin);

                                        byte[] tmp = new byte[match.OldChunk.UncompressedLength];
                                        fsOld.Read(tmp, 0, tmp.Length);
                                        fs.Write(tmp, 0, tmp.Length);
                                    }
                                }

                                File.Delete(fileStagingPath);
                            }
                        }
                        else
                        {
                            // No old manifest or file not in old manifest. We must validate.

                            fs = File.Open(fileFinalPath, FileMode.Open);
                            if ((ulong)fi.Length != file.TotalSize)
                            {
                                fs.SetLength((long)file.TotalSize);
                            }

                            neededChunks = Util.ValidateSteam3FileChecksums(fs, file.Chunks.OrderBy(x => x.Offset).ToArray());
                        }
    
                        if (neededChunks.Count() == 0)
                        {
                            size_downloaded += file.TotalSize;
                            Console.WriteLine("{0,6:#00.00}% {1}", ((float)size_downloaded / (float)complete_download_size) * 100.0f, fileFinalPath);
                            if (fs != null)
                                fs.Close();
                            return;
                        }
                        else
                        {
                            size_downloaded += (file.TotalSize - (ulong)neededChunks.Select(x => (int)x.UncompressedLength).Sum());
                        }
                    }

                    int cdnClientIndex = 0;
                    if (neededChunks.Count > 0 && cdnClients == null)
                    {
                        // If we didn't need to connect to get manifests, connect now.
                        cdnClients = CollectCDNClientsForDepot(depot);
                        cdnClientIndex = rand.Next(0, cdnClients.Count);
                    }

                    foreach (var chunk in neededChunks)
                    {
                        string chunkID = Util.EncodeHexString(chunk.ChunkID);

                        CDNClient.DepotChunk chunkData = null;
                        int idx = cdnClientIndex;
                        while (true)
                        {
                            try
                            {
#if true
                                // The only way that SteamKit exposes to get a DepotManifest.ChunkData instance is to download a new manifest.
                                // We only want to download manifests that we don't already have, so we'll have to improvise...

                                // internal ChunkData( byte[] id, byte[] checksum, ulong offset, uint comp_length, uint uncomp_length )
                                System.Reflection.ConstructorInfo ctor = typeof(DepotManifest.ChunkData).GetConstructor(
                                    System.Reflection.BindingFlags.NonPublic | System.Reflection.BindingFlags.CreateInstance | System.Reflection.BindingFlags.Instance,
                                    null,
                                    new[] { typeof(byte[]), typeof(byte[]), typeof(ulong), typeof(uint), typeof(uint) },
                                    null);
                                var data = (DepotManifest.ChunkData)ctor.Invoke(
                                    new object[] {
                                        chunk.ChunkID, chunk.Checksum, chunk.Offset, chunk.CompressedLength, chunk.UncompressedLength
                                    });
                                
#else
                                // Next SteamKit version after 1.5.0 will support this.
                                // Waiting for it to be in the NuGet repo.
                                DepotManifest.ChunkData data = new DepotManifest.ChunkData();
                                data.ChunkID = chunk.ChunkID;
                                data.Checksum = chunk.Checksum;
                                data.Offset = chunk.Offset;
                                data.CompressedLength = chunk.CompressedLength;
                                data.UncompressedLength = chunk.UncompressedLength;
#endif
                                chunkData = cdnClients[idx].DownloadDepotChunk(data);
                                break;
                            }
                            catch
                            {
                                if (++idx >= cdnClients.Count)
                                    idx = 0;

                                if (idx == cdnClientIndex)
                                    break;
                            }
                        }

                        if (chunkData == null)
                        {
                            Console.WriteLine("Failed to find any server with chunk {0} for depot {1}. Aborting.", chunkID, depot);
                            return;
                        }

                        TotalBytesCompressed += chunk.CompressedLength;
                        DepotBytesCompressed += chunk.CompressedLength;
                        TotalBytesUncompressed += chunk.UncompressedLength;
                        DepotBytesUncompressed += chunk.UncompressedLength;

                        fs.Seek((long)chunk.Offset, SeekOrigin.Begin);
                        fs.Write(chunkData.Data, 0, chunkData.Data.Length);

                        size_downloaded += chunk.UncompressedLength;
                    }

                    fs.Close();

                    Console.WriteLine("{0,6:#00.00}% {1}", ((float)size_downloaded / (float)complete_download_size) * 100.0f, fileFinalPath);
                });

                ConfigStore.TheConfig.LastManifests[depot.id] = depot.manifestId;
                ConfigStore.Save();

                Console.WriteLine("Depot {0} - Downloaded {1} bytes ({2} bytes uncompressed)", depot.id, DepotBytesCompressed, DepotBytesUncompressed);
            }

            Console.WriteLine("Total downloaded: {0} bytes ({1} bytes uncompressed) from {2} depots", TotalBytesCompressed, TotalBytesUncompressed, depots.Count);
        }
    }
}
>>>>>>> ff2f8131
<|MERGE_RESOLUTION|>--- conflicted
+++ resolved
@@ -1,4 +1,3 @@
-<<<<<<< HEAD
 ﻿using System;
 using System.Collections.Generic;
 using System.IO;
@@ -30,15 +29,17 @@
         private sealed class DepotDownloadInfo
         {
             public uint id { get; private set; }
+            public uint appId { get; private set; }
             public string installDir { get; private set; }
             public string contentName { get; private set; }
 
             public ulong manifestId { get; private set; }
             public byte[] depotKey;
 
-            public DepotDownloadInfo(uint depotid, ulong manifestId, string installDir, string contentName)
+            public DepotDownloadInfo(uint depotid, uint appId, ulong manifestId, string installDir, string contentName)
             {
                 this.id = depotid;
+                this.appId = appId;
                 this.manifestId = manifestId;
                 this.installDir = installDir;
                 this.contentName = contentName;
@@ -420,7 +421,7 @@
 
             byte[] depotKey = steam3.DepotKeys[depotId];
 
-            var info = new DepotDownloadInfo( depotId, manifestID, installDir, contentName );
+            var info = new DepotDownloadInfo( depotId, appId, manifestID, installDir, contentName );
             info.depotKey = depotKey;
             return info;
         }
@@ -449,6 +450,16 @@
             {
                 CDNClient c;
 
+                if (s.Type == "CDN")
+                {
+                    // serialize access to steam3 if we are called from AsParallel code
+                    lock (steam3)
+                    {
+                        steam3.RequestCDNAuthToken(depot.appId, s.Host);
+                        s.CDNAuthToken = steam3.CDNAuthTokens[Tuple.Create(depot.appId, s.Host)].Token;
+                    }
+                }
+
                 if ( tries == 0 )
                 {
                     c = initialClient;
@@ -466,9 +477,8 @@
                 catch
                 {
                     Console.WriteLine( "\nFailed to connect to content server {0}. Remaining content servers for depot: {1}.", s, Config.MaxServers - tries - 1 );
-                }
-
-                tries++;
+                    tries++;
+                }
             }
 
             if ( cdnClients.Count == 0 )
@@ -783,832 +793,4 @@
             Console.WriteLine("Total downloaded: {0} bytes ({1} bytes uncompressed) from {2} depots", TotalBytesCompressed, TotalBytesUncompressed, depots.Count);
         }
     }
-}
-=======
-﻿using System;
-using System.Collections.Generic;
-using System.IO;
-using System.Linq;
-using System.Net;
-using System.Net.Sockets;
-using System.Text;
-using System.Text.RegularExpressions;
-using System.Threading;
-using SteamKit2;
-
-namespace DepotDownloader
-{
-    static class ContentDownloader
-    {
-        public const uint INVALID_APP_ID = uint.MaxValue;
-        public const uint INVALID_DEPOT_ID = uint.MaxValue;
-        public const ulong INVALID_MANIFEST_ID = ulong.MaxValue;
-
-        public static DownloadConfig Config = new DownloadConfig();
-
-        private static Steam3Session steam3;
-        private static Steam3Session.Credentials steam3Credentials;
-
-        private const string DEFAULT_DOWNLOAD_DIR = "depots";
-        private const string CONFIG_DIR = ".DepotDownloader";
-        private static readonly string STAGING_DIR = Path.Combine(CONFIG_DIR, "staging");
-
-        private sealed class DepotDownloadInfo
-        {
-            public uint id { get; private set; }
-            public uint appId { get; private set; }
-            public string installDir { get; private set; }
-            public string contentName { get; private set; }
-
-            public ulong manifestId { get; private set; }
-            public byte[] depotKey;
-
-            public DepotDownloadInfo(uint depotid, uint appId, ulong manifestId, string installDir, string contentName)
-            {
-                this.id = depotid;
-                this.appId = appId;
-                this.manifestId = manifestId;
-                this.installDir = installDir;
-                this.contentName = contentName;
-            }
-        }
-
-        static bool CreateDirectories( uint depotId, uint depotVersion, out string installDir )
-        {
-            installDir = null;
-            try
-            {
-                if (string.IsNullOrWhiteSpace(ContentDownloader.Config.InstallDirectory))
-                {
-                    Directory.CreateDirectory( DEFAULT_DOWNLOAD_DIR );
-
-                    string depotPath = Path.Combine( DEFAULT_DOWNLOAD_DIR, depotId.ToString() );
-                    Directory.CreateDirectory( depotPath );
-
-                    installDir = Path.Combine(depotPath, depotVersion.ToString());
-                    Directory.CreateDirectory(installDir);
-
-                    Directory.CreateDirectory(Path.Combine(installDir, CONFIG_DIR));
-                    Directory.CreateDirectory(Path.Combine(installDir, STAGING_DIR));
-                }
-                else
-                {
-                    Directory.CreateDirectory(ContentDownloader.Config.InstallDirectory);
-
-                    installDir = ContentDownloader.Config.InstallDirectory;
-
-                    Directory.CreateDirectory(Path.Combine(installDir, CONFIG_DIR));
-                    Directory.CreateDirectory(Path.Combine(installDir, STAGING_DIR));
-                }
-            }
-            catch
-            {
-                return false;
-            }
-
-            return true;
-        }
-
-        static bool TestIsFileIncluded(string filename)
-        {
-            if (!Config.UsingFileList)
-                return true;
-
-            foreach (string fileListEntry in Config.FilesToDownload)
-            {
-                if (fileListEntry.Equals(filename, StringComparison.OrdinalIgnoreCase))
-                    return true;
-            }
-
-            foreach (Regex rgx in Config.FilesToDownloadRegex)
-            {
-                Match m = rgx.Match(filename);
-
-                if (m.Success)
-                    return true;
-            }
-
-            return false;
-        }
-
-        static bool AccountHasAccess( uint depotId )
-        {
-            if ( steam3 == null || (steam3.Licenses == null && steam3.steamUser.SteamID.AccountType != EAccountType.AnonUser) )
-                return false;
-
-            IEnumerable<uint> licenseQuery;
-            if ( steam3.steamUser.SteamID.AccountType == EAccountType.AnonUser )
-            {
-                licenseQuery = new List<uint>() { 17906 };
-            }
-            else
-            {
-                licenseQuery = steam3.Licenses.Select( x => x.PackageID );
-            }
-
-            steam3.RequestPackageInfo( licenseQuery );
-
-            foreach ( var license in licenseQuery )
-            {
-                SteamApps.PICSProductInfoCallback.PICSProductInfo package;
-                if ( steam3.PackageInfo.TryGetValue( license, out package ) || package == null )
-                {
-                    KeyValue root = package.KeyValues[license.ToString()];
-
-                    if ( root["appids"].Children.Any( child => child.AsInteger() == depotId ) )
-                        return true;
-
-                    if ( root["depotids"].Children.Any( child => child.AsInteger() == depotId ) )
-                        return true;
-                }
-            }
-
-            return false;
-        }
-
-        internal static KeyValue GetSteam3AppSection( uint appId, EAppInfoSection section )
-        {
-            if (steam3 == null || steam3.AppInfo == null)
-            {
-                return null;
-            }
-
-            SteamApps.PICSProductInfoCallback.PICSProductInfo app;
-            if ( !steam3.AppInfo.TryGetValue( appId, out app ) || app == null )
-            {
-                return null;
-            }
-
-            KeyValue appinfo = app.KeyValues;
-            string section_key;
-
-            switch (section)
-            {
-                case EAppInfoSection.Common:
-                    section_key = "common";
-                    break;
-                case EAppInfoSection.Extended:
-                    section_key = "extended";
-                    break;
-                case EAppInfoSection.Config:
-                    section_key = "config";
-                    break;
-                case EAppInfoSection.Depots:
-                    section_key = "depots";
-                    break;
-                default:
-                    throw new NotImplementedException();
-            }
-            
-            KeyValue section_kv = appinfo.Children.Where(c => c.Name == section_key).FirstOrDefault();
-            return section_kv;
-        }
-
-        static uint GetSteam3AppBuildNumber(uint appId, string branch)
-        {
-            if (appId == INVALID_APP_ID)
-                return 0;
-
-
-            KeyValue depots = ContentDownloader.GetSteam3AppSection(appId, EAppInfoSection.Depots);
-            KeyValue branches = depots["branches"];
-            KeyValue node = branches[branch];
-
-            if (node == KeyValue.Invalid)
-                return 0;
-
-            KeyValue buildid = node["buildid"];
-
-            if (buildid == KeyValue.Invalid)
-                return 0;
-
-            return uint.Parse(buildid.Value);
-        }
-
-        static ulong GetSteam3DepotManifest(uint depotId, uint appId, string branch)
-        {
-            if (Config.ManifestId != INVALID_MANIFEST_ID)
-                return Config.ManifestId;
-
-            KeyValue depots = GetSteam3AppSection(appId, EAppInfoSection.Depots);
-            KeyValue depotChild = depots[depotId.ToString()];
-
-            if (depotChild == KeyValue.Invalid)
-                return INVALID_MANIFEST_ID;
-
-            if (depotChild["depotfromapp"] != KeyValue.Invalid)
-            {
-                uint otherAppId = (uint)depotChild["depotfromapp"].AsInteger();
-                if (otherAppId == appId)
-                {
-                    // This shouldn't ever happen, but ya never know with Valve. Don't infinite loop.
-                    Console.WriteLine("App {0}, Depot {1} has depotfromapp of {2}!",
-                        appId, depotId, otherAppId);
-                    return INVALID_MANIFEST_ID;
-                }
-
-                steam3.RequestAppInfo(otherAppId);
-                return GetSteam3DepotManifest(depotId, otherAppId, branch);
-            }
-
-            var manifests = depotChild["manifests"];
-            var manifests_encrypted = depotChild["encryptedmanifests"];
-
-            if (manifests.Children.Count == 0 && manifests_encrypted.Children.Count == 0)
-                return INVALID_MANIFEST_ID;
-
-            var node = manifests[branch];
-
-            if (branch != "Public" && node == KeyValue.Invalid)
-            {
-                var node_encrypted = manifests_encrypted[branch];
-                if (node_encrypted != KeyValue.Invalid)
-                {
-                    string password = Config.BetaPassword;
-                    if (password == null)
-                    {
-                        Console.Write("Please enter the password for branch {0}: ", branch);
-                        Config.BetaPassword = password = Console.ReadLine();
-                    }
-
-                    byte[] input = Util.DecodeHexString(node_encrypted["encrypted_gid"].Value);
-                    byte[] manifest_bytes = CryptoHelper.VerifyAndDecryptPassword(input, password);
-
-                    if (manifest_bytes == null)
-                    {
-                        Console.WriteLine("Password was invalid for branch {0}", branch);
-                        return INVALID_MANIFEST_ID;
-                    }
-
-                    return BitConverter.ToUInt64(manifest_bytes, 0);
-                }
-
-                Console.WriteLine("Invalid branch {0} for appId {1}", branch, appId);
-                return INVALID_MANIFEST_ID;
-            }
-
-            if (node.Value == null)
-                return INVALID_MANIFEST_ID;
-
-            return UInt64.Parse(node.Value);
-        }
-
-        static string GetAppOrDepotName(uint depotId, uint appId)
-        {
-            if (depotId == INVALID_DEPOT_ID)
-            {
-                KeyValue info = GetSteam3AppSection(appId, EAppInfoSection.Common);
-
-                if (info == null)
-                    return String.Empty;
-
-                return info["name"].AsString();
-            }
-            else
-            {
-                KeyValue depots = GetSteam3AppSection(appId, EAppInfoSection.Depots);
-
-                if (depots == null)
-                    return String.Empty;
-
-                KeyValue depotChild = depots[depotId.ToString()];
-
-                if (depotChild == null)
-                    return String.Empty;
-
-                return depotChild["name"].AsString();
-            }
-        }
-
-        public static void InitializeSteam3(string username, string password)
-        {
-            steam3 = new Steam3Session(
-                new SteamUser.LogOnDetails()
-                {
-                    Username = username,
-                    Password = password,
-                }
-            );
-
-            steam3Credentials = steam3.WaitForCredentials();
-
-            if (!steam3Credentials.IsValid)
-            {
-                Console.WriteLine("Unable to get steam3 credentials.");
-                return;
-            }
-        }
-
-        public static void ShutdownSteam3()
-        {
-            if (steam3 == null)
-                return;
-
-            steam3.Disconnect();
-        }
-
-        public static void DownloadApp(uint appId, uint depotId, string branch)
-        {
-            if(steam3 != null)
-                steam3.RequestAppInfo(appId);
-
-            if (!AccountHasAccess(appId))
-            {
-                string contentName = GetAppOrDepotName(INVALID_DEPOT_ID, appId);
-                Console.WriteLine("App {0} ({1}) is not available from this account.", appId, contentName);
-                return;
-            }
-
-            var depotIDs = new List<uint>();
-            KeyValue depots = GetSteam3AppSection(appId, EAppInfoSection.Depots);
-
-            if (depots != null)
-            {
-                foreach (var depotSection in depots.Children)
-                {
-                    uint id = INVALID_DEPOT_ID;
-                    if (depotSection.Children.Count == 0)
-                        continue;
-                    
-                    if (!uint.TryParse(depotSection.Name, out id))
-                        continue;
-
-                    if (depotId != INVALID_DEPOT_ID && id != depotId)
-                        continue;
-
-                    if (!Config.DownloadAllPlatforms)
-                    {
-                        var depotConfig = depotSection["config"];
-                        if (depotConfig != KeyValue.Invalid && depotConfig["oslist"] != KeyValue.Invalid && !string.IsNullOrWhiteSpace(depotConfig["oslist"].Value))
-                        {
-                            var oslist = depotConfig["oslist"].Value.Split(',');
-                            if (Array.IndexOf(oslist, Util.GetSteamOS()) == -1)
-                                continue;
-                        }
-                    }
-
-                    depotIDs.Add(id);
-                }
-            }
-
-            if (depotIDs == null || (depotIDs.Count == 0 && depotId == INVALID_DEPOT_ID))
-            {
-                Console.WriteLine("Couldn't find any depots to download for app {0}", appId);
-                return;
-            }
-            else if (depotIDs.Count == 0)
-            {
-                Console.WriteLine("Depot {0} not listed for app {1}", depotId, appId);
-                return;
-            }
-
-            var infos = new List<DepotDownloadInfo>();
-
-            foreach (var depot in depotIDs)
-            {
-                DepotDownloadInfo info = GetDepotInfo(depot, appId, branch);
-                if (info != null)
-                {
-                    infos.Add(info);
-                }
-            }
-
-            DownloadSteam3( infos );
-        }
-
-        static DepotDownloadInfo GetDepotInfo(uint depotId, uint appId, string branch)
-        {
-            if(steam3 != null && appId != INVALID_APP_ID)
-                steam3.RequestAppInfo((uint)appId);
-
-            string contentName = GetAppOrDepotName(depotId, appId);
-
-            if (!AccountHasAccess(depotId))
-            {    
-                Console.WriteLine("Depot {0} ({1}) is not available from this account.", depotId, contentName);
-
-                return null;
-            }
-
-            uint uVersion = GetSteam3AppBuildNumber(appId, branch);
-
-            string installDir;
-            if (!CreateDirectories(depotId, uVersion, out installDir))
-            {
-                Console.WriteLine("Error: Unable to create install directories!");
-                return null;
-            }
-
-            if(steam3 != null)
-                steam3.RequestAppTicket((uint)depotId);
-
-            ulong manifestID = GetSteam3DepotManifest(depotId, appId, branch);
-            if (manifestID == INVALID_MANIFEST_ID)
-            {
-                Console.WriteLine("Depot {0} ({1}) missing public subsection or manifest section.", depotId, contentName);
-                return null;
-            }
-
-            steam3.RequestDepotKey( depotId, appId );
-            if (!steam3.DepotKeys.ContainsKey(depotId))
-            {
-                Console.WriteLine("No valid depot key for {0}, unable to download.", depotId);
-                return null;
-            }
-
-            byte[] depotKey = steam3.DepotKeys[depotId];
-
-            var info = new DepotDownloadInfo( depotId, appId, manifestID, installDir, contentName );
-            info.depotKey = depotKey;
-            return info;
-        }
-
-        private class ChunkMatch
-        {
-            public ChunkMatch(ProtoManifest.ChunkData oldChunk, ProtoManifest.ChunkData newChunk)
-            {
-                OldChunk = oldChunk;
-                NewChunk = newChunk;
-            }
-            public ProtoManifest.ChunkData OldChunk { get; private set; }
-            public ProtoManifest.ChunkData NewChunk { get; private set; }
-        }
-
-        private static List<CDNClient> CollectCDNClientsForDepot(DepotDownloadInfo depot)
-        {
-            var cdnClients = new List<CDNClient>();
-            CDNClient initialClient = new CDNClient(steam3.steamClient, depot.id, steam3.AppTickets[depot.id], depot.depotKey);
-            var cdnServers = initialClient.FetchServerList(cellId: (uint)Config.CellID);
-
-            // Grab up to the first eight server in the allegedly best-to-worst order from Steam
-            var limit = cdnServers.Take( Config.MaxServers );
-            int tries = 0;
-            foreach( var s in limit )
-            {
-                CDNClient c;
-
-                if (s.Type == "CDN")
-                {
-                    // serialize access to steam3 if we are called from AsParallel code
-                    lock (steam3)
-                    {
-                        steam3.RequestCDNAuthToken(depot.appId, s.Host);
-                        s.CDNAuthToken = steam3.CDNAuthTokens[Tuple.Create(depot.appId, s.Host)].Token;
-                    }
-                }
-
-                if ( tries == 0 )
-                {
-                    c = initialClient;
-                }
-                else
-                {
-                    c = new CDNClient( steam3.steamClient, depot.id, steam3.AppTickets[depot.id], depot.depotKey );
-                }
-
-                try
-                {
-                    c.Connect( s );
-                    cdnClients.Add( c );
-                }
-                catch
-                {
-                    Console.WriteLine( "\nFailed to connect to content server {0}. Remaining content servers for depot: {1}.", s, Config.MaxServers - tries - 1 );
-                    tries++;
-                }
-            }
-
-            if ( cdnClients.Count == 0 )
-            {
-                Console.WriteLine( "\nUnable to find any content servers for depot {0} - {1}", depot.id, depot.contentName );
-            }
-
-            return cdnClients;
-        }
-
-        private static void DownloadSteam3( List<DepotDownloadInfo> depots )
-        {
-            ulong TotalBytesCompressed = 0;
-            ulong TotalBytesUncompressed = 0;
-
-            foreach (var depot in depots)
-            {
-                ulong DepotBytesCompressed = 0;
-                ulong DepotBytesUncompressed = 0;
-
-                Console.WriteLine("Downloading depot {0} - {1}", depot.id, depot.contentName);
-                Console.Write("Finding content servers...");
-
-                List<CDNClient> cdnClients = null;                
-
-                Console.WriteLine(" Done!");
-
-                ProtoManifest oldProtoManifest = null;
-                ProtoManifest newProtoManifest = null;
-                string configDir = Path.Combine(depot.installDir, CONFIG_DIR);
-
-                ulong lastManifestId = INVALID_MANIFEST_ID;
-                ConfigStore.TheConfig.LastManifests.TryGetValue(depot.id, out lastManifestId);
-
-                // In case we have an early exit, this will force equiv of verifyall next run.
-                ConfigStore.TheConfig.LastManifests[depot.id] = INVALID_MANIFEST_ID;
-                ConfigStore.Save();
-
-                if (lastManifestId != INVALID_MANIFEST_ID)
-                {
-                    var oldManifestFileName = Path.Combine(configDir, string.Format("{0}.bin", lastManifestId));
-                    if (File.Exists(oldManifestFileName))
-                        oldProtoManifest = ProtoManifest.LoadFromFile(oldManifestFileName);
-                }
-
-                if (lastManifestId == depot.manifestId && oldProtoManifest != null)
-                {
-                    newProtoManifest = oldProtoManifest;
-                    Console.WriteLine("Already have manifest {0} for depot {1}.", depot.manifestId, depot.id);
-                }
-                else
-                {
-                    var newManifestFileName = Path.Combine(configDir, string.Format("{0}.bin", depot.manifestId));
-                    if (newManifestFileName != null)
-                    {
-                        newProtoManifest = ProtoManifest.LoadFromFile(newManifestFileName);
-                    }
-
-                    if (newProtoManifest != null)
-                    {
-                        Console.WriteLine("Already have manifest {0} for depot {1}.", depot.manifestId, depot.id);
-                    }
-                    else
-                    {
-                        Console.Write("Downloading depot manifest...");
-
-                        DepotManifest depotManifest = null;
-
-                        cdnClients = CollectCDNClientsForDepot(depot);
-
-                        foreach (var c in cdnClients)
-                        {
-                            try
-                            {
-                                depotManifest = c.DownloadManifest(depot.manifestId);
-                                break;
-                            }
-                            catch (WebException) { }
-                        }
-
-                        if (depotManifest == null)
-                        {
-                            Console.WriteLine("\nUnable to download manifest {0} for depot {1}", depot.manifestId, depot.id);
-                            return;
-                        }
-
-                        newProtoManifest = new ProtoManifest(depotManifest, depot.manifestId);
-                        newProtoManifest.SaveToFile(newManifestFileName);
-
-                        Console.WriteLine(" Done!");
-                    }
-                }
-
-                newProtoManifest.Files.Sort((x, y) => { return x.FileName.CompareTo(y.FileName); });
-
-                if (Config.DownloadManifestOnly)
-                {
-                    StringBuilder manifestBuilder = new StringBuilder();
-                    string txtManifest = Path.Combine(depot.installDir, string.Format("manifest_{0}.txt", depot.id));
-
-                    foreach (var file in newProtoManifest.Files)
-                    {
-                        if (file.Flags.HasFlag(EDepotFileFlag.Directory))
-                            continue;
-
-                        manifestBuilder.Append(string.Format("{0}\n", file.FileName));
-                    }
-
-                    File.WriteAllText(txtManifest, manifestBuilder.ToString());
-                    continue;
-                }
-
-                ulong complete_download_size = 0;
-                ulong size_downloaded = 0;
-                string stagingDir = Path.Combine(depot.installDir, STAGING_DIR);
-                
-                // Pre-process
-                newProtoManifest.Files.ForEach(file =>
-                {
-                    var fileFinalPath = Path.Combine(depot.installDir, file.FileName);
-                    var fileStagingPath = Path.Combine(stagingDir, file.FileName);
-
-                    if (file.Flags.HasFlag(EDepotFileFlag.Directory))
-                    {
-                        Directory.CreateDirectory(fileFinalPath);
-                        Directory.CreateDirectory(fileStagingPath);
-                    }
-                    else
-                    {
-                        // Some manifests don't explicitly include all necessary directories
-                        Directory.CreateDirectory(Path.GetDirectoryName(fileFinalPath));
-                        Directory.CreateDirectory(Path.GetDirectoryName(fileStagingPath));
-
-                        complete_download_size += file.TotalSize;
-                    }
-                });
-
-                var rand = new Random();
-
-                newProtoManifest.Files.Where(f => !f.Flags.HasFlag(EDepotFileFlag.Directory))
-                    .AsParallel().WithDegreeOfParallelism(Config.MaxDownloads)
-                    .ForAll(file =>
-                {
-                    if (!TestIsFileIncluded(file.FileName))
-                    {
-                        return;
-                    }
-
-                    string fileFinalPath = Path.Combine(depot.installDir, file.FileName);
-                    string fileStagingPath = Path.Combine(stagingDir, file.FileName);
-
-                    // This may still exist if the previous run exited before cleanup
-                    if (File.Exists(fileStagingPath))
-                    {
-                        File.Delete(fileStagingPath);
-                    }
-
-                    FileStream fs = null;
-                    List<ProtoManifest.ChunkData> neededChunks;
-                    FileInfo fi = new FileInfo(fileFinalPath);
-                    if (!fi.Exists)
-                    {
-                        // create new file. need all chunks
-                        fs = File.Create(fileFinalPath);
-                        fs.SetLength((long)file.TotalSize);
-                        neededChunks = new List<ProtoManifest.ChunkData>(file.Chunks);
-                    }
-                    else
-                    {
-                        // open existing
-                        ProtoManifest.FileData oldManifestFile = null;
-                        if (oldProtoManifest != null)
-                        {
-                            oldManifestFile = oldProtoManifest.Files.SingleOrDefault(f => f.FileName == file.FileName);
-                        }
-
-                        if (oldManifestFile != null)
-                        {
-                            neededChunks = new List<ProtoManifest.ChunkData>();
-
-                            if (Config.VerifyAll || !oldManifestFile.FileHash.SequenceEqual(file.FileHash))
-                            {
-                                // we have a version of this file, but it doesn't fully match what we want
-
-                                var matchingChunks = new List<ChunkMatch>();
-
-                                foreach (var chunk in file.Chunks)
-                                {
-                                    var oldChunk = oldManifestFile.Chunks.FirstOrDefault(c => c.ChunkID.SequenceEqual(chunk.ChunkID));
-                                    if (oldChunk != null)
-                                    {
-                                        matchingChunks.Add(new ChunkMatch(oldChunk, chunk));
-                                    }
-                                    else
-                                    {
-                                        neededChunks.Add(chunk);
-                                    }
-                                }
-
-                                File.Move(fileFinalPath, fileStagingPath);
-
-                                fs = File.Open(fileFinalPath, FileMode.Create);
-                                fs.SetLength((long)file.TotalSize);
-
-                                using (var fsOld = File.Open(fileStagingPath, FileMode.Open))
-                                {
-                                    foreach (var match in matchingChunks)
-                                    {
-                                        fs.Seek((long)match.NewChunk.Offset, SeekOrigin.Begin);
-                                        fsOld.Seek((long)match.OldChunk.Offset, SeekOrigin.Begin);
-
-                                        byte[] tmp = new byte[match.OldChunk.UncompressedLength];
-                                        fsOld.Read(tmp, 0, tmp.Length);
-                                        fs.Write(tmp, 0, tmp.Length);
-                                    }
-                                }
-
-                                File.Delete(fileStagingPath);
-                            }
-                        }
-                        else
-                        {
-                            // No old manifest or file not in old manifest. We must validate.
-
-                            fs = File.Open(fileFinalPath, FileMode.Open);
-                            if ((ulong)fi.Length != file.TotalSize)
-                            {
-                                fs.SetLength((long)file.TotalSize);
-                            }
-
-                            neededChunks = Util.ValidateSteam3FileChecksums(fs, file.Chunks.OrderBy(x => x.Offset).ToArray());
-                        }
-    
-                        if (neededChunks.Count() == 0)
-                        {
-                            size_downloaded += file.TotalSize;
-                            Console.WriteLine("{0,6:#00.00}% {1}", ((float)size_downloaded / (float)complete_download_size) * 100.0f, fileFinalPath);
-                            if (fs != null)
-                                fs.Close();
-                            return;
-                        }
-                        else
-                        {
-                            size_downloaded += (file.TotalSize - (ulong)neededChunks.Select(x => (int)x.UncompressedLength).Sum());
-                        }
-                    }
-
-                    int cdnClientIndex = 0;
-                    if (neededChunks.Count > 0 && cdnClients == null)
-                    {
-                        // If we didn't need to connect to get manifests, connect now.
-                        cdnClients = CollectCDNClientsForDepot(depot);
-                        cdnClientIndex = rand.Next(0, cdnClients.Count);
-                    }
-
-                    foreach (var chunk in neededChunks)
-                    {
-                        string chunkID = Util.EncodeHexString(chunk.ChunkID);
-
-                        CDNClient.DepotChunk chunkData = null;
-                        int idx = cdnClientIndex;
-                        while (true)
-                        {
-                            try
-                            {
-#if true
-                                // The only way that SteamKit exposes to get a DepotManifest.ChunkData instance is to download a new manifest.
-                                // We only want to download manifests that we don't already have, so we'll have to improvise...
-
-                                // internal ChunkData( byte[] id, byte[] checksum, ulong offset, uint comp_length, uint uncomp_length )
-                                System.Reflection.ConstructorInfo ctor = typeof(DepotManifest.ChunkData).GetConstructor(
-                                    System.Reflection.BindingFlags.NonPublic | System.Reflection.BindingFlags.CreateInstance | System.Reflection.BindingFlags.Instance,
-                                    null,
-                                    new[] { typeof(byte[]), typeof(byte[]), typeof(ulong), typeof(uint), typeof(uint) },
-                                    null);
-                                var data = (DepotManifest.ChunkData)ctor.Invoke(
-                                    new object[] {
-                                        chunk.ChunkID, chunk.Checksum, chunk.Offset, chunk.CompressedLength, chunk.UncompressedLength
-                                    });
-                                
-#else
-                                // Next SteamKit version after 1.5.0 will support this.
-                                // Waiting for it to be in the NuGet repo.
-                                DepotManifest.ChunkData data = new DepotManifest.ChunkData();
-                                data.ChunkID = chunk.ChunkID;
-                                data.Checksum = chunk.Checksum;
-                                data.Offset = chunk.Offset;
-                                data.CompressedLength = chunk.CompressedLength;
-                                data.UncompressedLength = chunk.UncompressedLength;
-#endif
-                                chunkData = cdnClients[idx].DownloadDepotChunk(data);
-                                break;
-                            }
-                            catch
-                            {
-                                if (++idx >= cdnClients.Count)
-                                    idx = 0;
-
-                                if (idx == cdnClientIndex)
-                                    break;
-                            }
-                        }
-
-                        if (chunkData == null)
-                        {
-                            Console.WriteLine("Failed to find any server with chunk {0} for depot {1}. Aborting.", chunkID, depot);
-                            return;
-                        }
-
-                        TotalBytesCompressed += chunk.CompressedLength;
-                        DepotBytesCompressed += chunk.CompressedLength;
-                        TotalBytesUncompressed += chunk.UncompressedLength;
-                        DepotBytesUncompressed += chunk.UncompressedLength;
-
-                        fs.Seek((long)chunk.Offset, SeekOrigin.Begin);
-                        fs.Write(chunkData.Data, 0, chunkData.Data.Length);
-
-                        size_downloaded += chunk.UncompressedLength;
-                    }
-
-                    fs.Close();
-
-                    Console.WriteLine("{0,6:#00.00}% {1}", ((float)size_downloaded / (float)complete_download_size) * 100.0f, fileFinalPath);
-                });
-
-                ConfigStore.TheConfig.LastManifests[depot.id] = depot.manifestId;
-                ConfigStore.Save();
-
-                Console.WriteLine("Depot {0} - Downloaded {1} bytes ({2} bytes uncompressed)", depot.id, DepotBytesCompressed, DepotBytesUncompressed);
-            }
-
-            Console.WriteLine("Total downloaded: {0} bytes ({1} bytes uncompressed) from {2} depots", TotalBytesCompressed, TotalBytesUncompressed, depots.Count);
-        }
-    }
-}
->>>>>>> ff2f8131
+}