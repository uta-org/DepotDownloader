﻿/*
 * This file is subject to the terms and conditions defined in
 * file 'license.txt', which is part of this source code package.
 */

using System;
using System.Collections.Generic;
using System.IO;
using System.Linq;
using System.Text;

namespace SteamKit2
{
    class KVTextReader : StreamReader
    {
        static Dictionary<char, char> escapedMapping = new Dictionary<char, char>
        {
            { 'n', '\n' },
            { 'r', '\r' },
            { 't', '\t' },
            // todo: any others?
        };

        public KVTextReader( KeyValue kv, Stream input )
            : base( input )
        {
            bool wasQuoted;
            bool wasConditional;

            KeyValue currentKey = kv;

            do
            {
                // bool bAccepted = true;

                string s = ReadToken( out wasQuoted, out wasConditional );

                if ( string.IsNullOrEmpty( s ) )
                    break;

                if ( currentKey == null )
                {
                    currentKey = new KeyValue( s );
                }
                else
                {
                    currentKey.Name = s;
                }

                s = ReadToken( out wasQuoted, out wasConditional );

                if ( wasConditional )
                {
                    // bAccepted = ( s == "[$WIN32]" );

                    // Now get the '{'
                    s = ReadToken( out wasQuoted, out wasConditional );
                }

                if ( s.StartsWith( "{" ) && !wasQuoted )
                {
                    // header is valid so load the file
                    currentKey.RecursiveLoadFromBuffer( this );
                }
                else
                {
                    throw new Exception( "LoadFromBuffer: missing {" );
                }

                currentKey = null;
            }
            while ( !EndOfStream );
        }

        private void EatWhiteSpace()
        {
            while ( !EndOfStream )
            {
                if ( !Char.IsWhiteSpace( ( char )Peek() ) )
                {
                    break;
                }

                Read();
            }
        }

        private bool EatCPPComment()
        {
            if ( !EndOfStream )
            {
                char next = ( char )Peek();
                if ( next == '/' )
                {
                    Read();
                    if ( next == '/' )
                    {
                        ReadLine();
                        return true;
                    }
                    else
                    {
                        throw new Exception( "BARE / WHAT ARE YOU DOIOIOIINODGNOIGNONGOIGNGGGGGGG" );
                    }
                }

                return false;
            }

            return false;
        }

        public string ReadToken( out bool wasQuoted, out bool wasConditional )
        {
            wasQuoted = false;
            wasConditional = false;

            while ( true )
            {
                EatWhiteSpace();

                if ( EndOfStream )
                {
                    return null;
                }

                if ( !EatCPPComment() )
                {
                    break;
                }
            }

            if ( EndOfStream )
                return null;

            char next = ( char )Peek();
            if ( next == '"' )
            {
                wasQuoted = true;

                // "
                Read();

                var sb = new StringBuilder();
                while ( !EndOfStream )
                {
                    if ( Peek() == '\\' )
                    {
                        Read();

                        char escapedChar = ( char )Read();
                        char replacedChar;

                        if ( escapedMapping.TryGetValue( escapedChar, out replacedChar ) )
                            sb.Append( replacedChar );
                        else
                            sb.Append( escapedChar );

                        continue;
                    }

                    if ( Peek() == '"' )
                        break;

                    sb.Append( ( char )Read() );
                }

                // "
                Read();

                return sb.ToString();
            }

            if ( next == '{' || next == '}' )
            {
                Read();
                return next.ToString();
            }

            bool bConditionalStart = false;
            int count = 0;
            var ret = new StringBuilder();
            while ( !EndOfStream )
            {
                next = ( char )Peek();

                if ( next == '"' || next == '{' || next == '}' )
                    break;

                if ( next == '[' )
                    bConditionalStart = true;

                if ( next == ']' && bConditionalStart )
                    wasConditional = true;

                if ( Char.IsWhiteSpace( next ) )
                    break;

                if ( count < 1023 )
                {
                    ret.Append( next );
                }
                else
                {
                    throw new Exception( "ReadToken overflow" );
                }

                Read();
            }

            return ret.ToString();
        }
    }

    /// <summary>
    /// Represents a recursive string key to arbitrary value container.
    /// </summary>
    public class KeyValue
    {
        enum Type : byte
        {
            None = 0,
            String = 1,
            Int32 = 2,
            Float32 = 3,
            Pointer = 4,
            WideString = 5,
            Color = 6,
            UInt64 = 7,
            End = 8,
        }

        /// <summary>
        /// Initializes a new instance of the <see cref="KeyValue"/> class.
        /// </summary>
        /// <param name="name">The optional name of the root key.</param>
        /// <param name="value">The optional value assigned to the root key.</param>
        public KeyValue( string name = null, string value = null )
        {
            this.Name = name;
            this.Value = value;

            Children = new List<KeyValue>();
        }

        /// <summary>
        /// Represents an invalid <see cref="KeyValue"/> given when a searched for child does not exist.
        /// </summary>
        public readonly static KeyValue Invalid = new KeyValue();

        /// <summary>
        /// Gets or sets the name of this instance.
        /// </summary>
        public string Name { get; set; }
        /// <summary>
        /// Gets or sets the value of this instance.
        /// </summary>
        public string Value { get; set; }

        /// <summary>
        /// Gets the children of this instance.
        /// </summary>
        public List<KeyValue> Children { get; private set; }


        /// <summary>
        /// Gets the child <see cref="SteamKit2.KeyValue"/> with the specified key.
        /// If no child with this key exists, <see cref="Invalid"/> is returned.
        /// </summary>
        public KeyValue this[ string key ]
        {
            get
            {
                var child = this.Children
                    .FirstOrDefault( c => string.Equals( c.Name, key, StringComparison.OrdinalIgnoreCase ) );

                if ( child == null )
                {
                    return Invalid;
                }

                return child;
            }
        }

        /// <summary>
        /// Returns the value of this instance as a string.
        /// </summary>
        /// <returns>The value of this instance as a string.</returns>
        public string AsString()
        {
            return this.Value;
        }

        /// <summary>
        /// Attempts to convert and return the value of this instance as an integer.
        /// If the conversion is invalid, the default value is returned.
        /// </summary>
        /// <param name="defaultValue">The default value to return if the conversion is invalid.</param>
        /// <returns>The value of this instance as an integer.</returns>
        public int AsInteger( int defaultValue = default( int ) )
        {
            int value;

            if ( int.TryParse( this.Value, out value ) == false )
            {
                return defaultValue;
            }

            return value;
        }

        /// <summary>
        /// Attempts to convert and return the value of this instance as a long.
        /// If the conversion is invalid, the default value is returned.
        /// </summary>
        /// <param name="defaultValue">The default value to return if the conversion is invalid.</param>
        /// <returns>The value of this instance as a long.</returns>
        public long AsLong( long defaultValue = default( long ) )
        {
            long value;

            if ( long.TryParse( this.Value, out value ) == false )
            {
                return defaultValue;
            }

            return value;
        }
        /// <summary>
        /// Attempts to convert and return the value of this instance as an unsigned long.
        /// If the conversion is invalid, the default value is returned.
        /// </summary>
        /// <param name="defaultValue">The default value to return if the conversion is invalid.</param>
        /// <returns>The value of this instance as an unsigned long.</returns>
        public ulong AsUnsignedLong( ulong defaultValue = default( ulong ) )
        {
            ulong value;

            if ( ulong.TryParse( this.Value, out value ) == false )
            {
                return defaultValue;
            }

            return value;
        }

        /// <summary>
        /// Attempts to convert and return the value of this instance as a float.
        /// If the conversion is invalid, the default value is returned.
        /// </summary>
        /// <param name="defaultValue">The default value to return if the conversion is invalid.</param>
        /// <returns>The value of this instance as a float.</returns>
        public float AsFloat( float defaultValue = default( float ) )
        {
            float value;

            if ( float.TryParse( this.Value, out value ) == false )
            {
                return defaultValue;
            }

            return value;
        }

        /// <summary>
        /// Attempts to convert and return the value of this instance as a boolean.
        /// If the conversion is invalid, the default value is returned.
        /// </summary>
        /// <param name="defaultValue">The default value to return if the conversion is invalid.</param>
        /// <returns>The value of this instance as a boolean.</returns>
        public bool AsBoolean( bool defaultValue = default( bool ) )
        {
            int value;

            if ( int.TryParse( this.Value, out value ) == false )
            {
                return defaultValue;
            }

            return value != 0;
        }

        /// <summary>
        /// Attempts to convert and return the value of this instance as an enum.
        /// If the conversion is invalid, the default value is returned.
        /// </summary>
        /// <param name="defaultValue">The default value to return if the conversion is invalid.</param>
        /// <returns>The value of this instance as an enum.</returns>
        public T AsEnum<T>( T defaultValue = default( T ) )
            where T : struct
        {
            T value;

            if ( Enum.TryParse<T>( this.Value, out value ) == false )
            {
                return defaultValue;
            }

            return value;
        }

        /// <summary>
        /// Returns a <see cref="System.String"/> that represents this instance.
        /// </summary>
        /// <returns>
        /// A <see cref="System.String"/> that represents this instance.
        /// </returns>
        public override string ToString()
        {
            return string.Format( "{0} = {1}", this.Name, this.Value );
        }

        /// <summary>
        /// Attempts to load the given filename as a text <see cref="KeyValue"/>.
        /// </summary>
        /// <param name="path">The path to the file to load.</param>
        /// <returns>a <see cref="KeyValue"/> instance if the load was successful, or <c>null</c> on failure.</returns>
        /// <remarks>
        /// This method will swallow any exceptions that occur when reading, use <see cref="ReadAsText"/> if you wish to handle exceptions.
        /// </remarks>
        public static KeyValue LoadAsText( string path )
        {
            return LoadFromFile( path, false );
        }

        /// <summary>
        /// Attempts to load the given filename as a binary <see cref="KeyValue"/>.
        /// </summary>
        /// <param name="path">The path to the file to load.</param>
        /// <returns>a <see cref="KeyValue"/> instance if the load was successful, or <c>null</c> on failure.</returns>
        [Obsolete( "Use TryReadAsBinary instead. Note that TryLoadAsBinary returns the root object, not a dummy parent node containg the root object." )]
        public static KeyValue LoadAsBinary( string path )
        {
            var kv = LoadFromFile( path, true );
            if (kv == null)
            {
                return null;
            }

            var parent = new KeyValue();
            parent.Children.Add(kv);
            return parent;
        }

        /// <summary>
        /// Attempts to load the given filename as a binary <see cref="KeyValue"/>.
        /// </summary>
        /// <param name="path">The path to the file to load.</param>
        /// <param name="keyValue">The resulting <see cref="KeyValue"/> object if the load was successful, or <c>null</c> if unsuccessful.</param>
        /// <returns><c>true</c> if the load was successful, or <c>false</c> on failure.</returns>
        public static bool TryLoadAsBinary( string path, out KeyValue keyValue )
        {
            keyValue = LoadFromFile(path, true);
            return keyValue != null;
        }


        static KeyValue LoadFromFile( string path, bool asBinary )
        {
            if ( File.Exists( path ) == false )
            {
                return null;
            }

            try
            {
                using ( var input = File.Open( path, FileMode.Open, FileAccess.Read, FileShare.ReadWrite ) )
                {
                    var kv = new KeyValue();

                    if ( asBinary )
                    {
                        if ( kv.TryReadAsBinary( input ) == false )
                        {
                            return null;
                        }
                    }
                    else
                    {
                        if ( kv.ReadAsText( input ) == false )
                        {
                            return null;
                        }
                    }

                    return kv;
                }
            }
            catch ( Exception )
            {
                return null;
            }
        }

        /// <summary>
        /// Attempts to create an instance of <see cref="KeyValue"/> from the given input text.
        /// </summary>
        /// <param name="input">The input text to load.</param>
        /// <returns>a <see cref="KeyValue"/> instance if the load was successful, or <c>null</c> on failure.</returns>
        /// <remarks>
        /// This method will swallow any exceptions that occur when reading, use <see cref="ReadAsText"/> if you wish to handle exceptions.
        /// </remarks>
        public static KeyValue LoadFromString( string input )
        {
            byte[] bytes = Encoding.UTF8.GetBytes( input );

            using ( MemoryStream stream = new MemoryStream( bytes ) )
            {
                var kv = new KeyValue();

                try
                {
                    if ( kv.ReadAsText( stream ) == false )
                        return null;

                    return kv;
                }
                catch ( Exception )
                {
                    return null;
                }
            }
        }

        /// <summary>
        /// Populate this instance from the given <see cref="Stream"/> as a text <see cref="KeyValue"/>.
        /// </summary>
        /// <param name="input">The input <see cref="Stream"/> to read from.</param>
        /// <returns><c>true</c> if the read was successful; otherwise, <c>false</c>.</returns>
        public bool ReadAsText( Stream input )
        {
            this.Children = new List<KeyValue>();

            new KVTextReader( this, input );

            return true;
        }

        /// <summary>
        /// Opens and reads the given filename as text.
        /// </summary>
        /// <seealso cref="ReadAsText"/>
        /// <param name="filename">The file to open and read.</param>
        /// <returns><c>true</c> if the read was successful; otherwise, <c>false</c>.</returns>
        public bool ReadFileAsText( string filename )
        {
            using ( FileStream fs = new FileStream( filename, FileMode.Open ) )
            {
                return ReadAsText( fs );
            }
        }

        internal void RecursiveLoadFromBuffer( KVTextReader kvr )
        {
            bool wasQuoted;
            bool wasConditional;

            while ( true )
            {
                // bool bAccepted = true;

                // get the key name
                string name = kvr.ReadToken( out wasQuoted, out wasConditional );

                if ( string.IsNullOrEmpty( name ) )
                {
                    throw new Exception( "RecursiveLoadFromBuffer: got EOF or empty keyname" );
                }

                if ( name.StartsWith( "}" ) && !wasQuoted )	// top level closed, stop reading
                    break;

                KeyValue dat = new KeyValue( name );
                dat.Children = new List<KeyValue>();
                this.Children.Add( dat );

                // get the value
                string value = kvr.ReadToken( out wasQuoted, out wasConditional );

                if ( wasConditional && value != null )
                {
                    // bAccepted = ( value == "[$WIN32]" );
                    value = kvr.ReadToken( out wasQuoted, out wasConditional );
                }

                if ( value == null )
                    throw new Exception( "RecursiveLoadFromBuffer:  got NULL key" );

                if ( value.StartsWith( "}" ) && !wasQuoted )
                    throw new Exception( "RecursiveLoadFromBuffer:  got } in key" );

                if ( value.StartsWith( "{" ) && !wasQuoted )
                {
                    dat.RecursiveLoadFromBuffer( kvr );
                }
                else
                {
                    if ( wasConditional )
                    {
                        throw new Exception( "RecursiveLoadFromBuffer:  got conditional between key and value" );
                    }

                    dat.Value = value;
                    // blahconditionalsdontcare
                }
            }
        }

        /// <summary>
        /// Saves this instance to file.
        /// </summary>
        /// <param name="path">The file path to save to.</param>
        /// <param name="asBinary">If set to <c>true</c>, saves this instance as binary.</param>
        public void SaveToFile( string path, bool asBinary )
        {
            using ( var f = File.Create( path ) )
            {
                if ( asBinary )
                {
                    RecursiveSaveBinaryToFile( f );
                }
                else
                {
                    RecursiveSaveTextToFile( f );
                }
            }
        }

        private void RecursiveSaveBinaryToFile( Stream f )
        {
            RecursiveSaveBinaryToFileCore( f );
            f.WriteByte( ( byte )Type.End );
        }

        private void RecursiveSaveBinaryToFileCore( Stream f )
        {
            // Only supported types ATM:
            // 1. KeyValue with children (no value itself)
            // 2. String KeyValue
            if ( Children.Any() )
            {
                f.WriteByte( ( byte )Type.None );
                f.WriteNullTermString( Name, Encoding.UTF8 );
                foreach ( var child in Children )
                {
                    child.RecursiveSaveBinaryToFileCore( f );
                }
                f.WriteByte( ( byte )Type.End );
            }
            else
            {
                f.WriteByte( ( byte )Type.String );
                f.WriteNullTermString( Name, Encoding.UTF8 );
                f.WriteNullTermString( Value ?? string.Empty, Encoding.UTF8 );
            }
        }

        private void RecursiveSaveTextToFile( FileStream f, int indentLevel = 0 )
        {
            // write header
            WriteIndents( f, indentLevel );
            WriteString( f, Name, true );
            WriteString( f, "\n" );
            WriteIndents( f, indentLevel );
            WriteString( f, "{\n" );

            // loop through all our keys writing them to disk
            foreach ( KeyValue child in Children )
            {
                if ( child.Value == null )
                {
                    child.RecursiveSaveTextToFile( f, indentLevel + 1 );
                }
                else
                {
                    WriteIndents( f, indentLevel + 1 );
                    WriteString( f, child.Name, true );
                    WriteString( f, "\t\t" );
                    WriteString( f, child.AsString(), true );
                    WriteString( f, "\n" );
                }
            }

            WriteIndents( f, indentLevel );
            WriteString( f, "}\n" );
        }

        private void WriteIndents( FileStream f, int indentLevel )
        {
            WriteString( f, new string( '\t', indentLevel ) );
        }

        private static void WriteString( FileStream f, string str, bool quote = false )
        {
            byte[] bytes = Encoding.UTF8.GetBytes( ( quote ? "\"" : "" ) + str.Replace( "\"", "\\\"" ) + ( quote ? "\"" : "" ) );
            f.Write( bytes, 0, bytes.Length );
        }

        /// <summary>
        /// Populate this instance from the given <see cref="Stream"/> as a binary <see cref="KeyValue"/>.
        /// </summary>
        /// <param name="input">The input <see cref="Stream"/> to read from.</param>
        /// <returns><c>true</c> if the read was successful; otherwise, <c>false</c>.</returns>
        [Obsolete( "Use TryReadAsBinary instead. Note that TryReadAsBinary returns the root object, not a dummy parent node containg the root object." )]
        public bool ReadAsBinary( Stream input )
        {
            var dummyChild = new KeyValue();
            this.Children.Add( dummyChild );
            return dummyChild.TryReadAsBinary( input );
        }

        /// <summary>
        /// Populate this instance from the given <see cref="Stream"/> as a binary <see cref="KeyValue"/>.
        /// </summary>
        /// <param name="input">The input <see cref="Stream"/> to read from.</param>
        /// <returns><c>true</c> if the read was successful; otherwise, <c>false</c>.</returns>
        public bool TryReadAsBinary( Stream input )
        {
            return TryReadAsBinaryCore( input, this, null );
        }

        static bool TryReadAsBinaryCore( Stream input, KeyValue current, KeyValue parent )
        {
            current.Children = new List<KeyValue>();

            while ( true )
            {
                var type = ( Type )input.ReadByte();

                if ( type == Type.End )
                {
                    break;
                }

                current.Name = input.ReadNullTermString( Encoding.UTF8 );
                
                switch ( type )
                {
                    case Type.None:
                        {
                            var child = new KeyValue();
                            var didReadChild = TryReadAsBinaryCore( input, child, current );
                            if ( !didReadChild )
                            {
                                return false;
                            }
                            break;
                        }

                    case Type.String:
                        {
                            current.Value = input.ReadNullTermString( Encoding.UTF8 );
                            break;
                        }

                    case Type.WideString:
                        {
                            DebugLog.WriteLine( "KeyValue", "Encountered WideString type when parsing binary KeyValue, which is unsupported. Returning false.");
                            return false;
                        }

                    case Type.Int32:
                    case Type.Color:
                    case Type.Pointer:
                        {
                            current.Value = Convert.ToString( input.ReadInt32() );
                            break;
                        }

                    case Type.UInt64:
                        {
                            current.Value = Convert.ToString( input.ReadUInt64() );
                            break;
                        }

                    case Type.Float32:
                        {
                            current.Value = Convert.ToString( input.ReadFloat() );
                            break;
                        }

                    default:
                        {
                            return false;
                        }
                }

                if (parent != null)
                {
                    parent.Children.Add(current);
                }
                current = new KeyValue();
            }

<<<<<<< HEAD
            // it's okay if we haven't reached the end of the input stream
            return input.Position <= input.Length;
=======
            return true;
>>>>>>> 7453fd37
        }
    }
}<|MERGE_RESOLUTION|>--- conflicted
+++ resolved
@@ -1,804 +1,799 @@
-﻿/*
- * This file is subject to the terms and conditions defined in
- * file 'license.txt', which is part of this source code package.
- */
-
-using System;
-using System.Collections.Generic;
-using System.IO;
-using System.Linq;
-using System.Text;
-
-namespace SteamKit2
-{
-    class KVTextReader : StreamReader
-    {
-        static Dictionary<char, char> escapedMapping = new Dictionary<char, char>
-        {
-            { 'n', '\n' },
-            { 'r', '\r' },
-            { 't', '\t' },
-            // todo: any others?
-        };
-
-        public KVTextReader( KeyValue kv, Stream input )
-            : base( input )
-        {
-            bool wasQuoted;
-            bool wasConditional;
-
-            KeyValue currentKey = kv;
-
-            do
-            {
-                // bool bAccepted = true;
-
-                string s = ReadToken( out wasQuoted, out wasConditional );
-
-                if ( string.IsNullOrEmpty( s ) )
-                    break;
-
-                if ( currentKey == null )
-                {
-                    currentKey = new KeyValue( s );
-                }
-                else
-                {
-                    currentKey.Name = s;
-                }
-
-                s = ReadToken( out wasQuoted, out wasConditional );
-
-                if ( wasConditional )
-                {
-                    // bAccepted = ( s == "[$WIN32]" );
-
-                    // Now get the '{'
-                    s = ReadToken( out wasQuoted, out wasConditional );
-                }
-
-                if ( s.StartsWith( "{" ) && !wasQuoted )
-                {
-                    // header is valid so load the file
-                    currentKey.RecursiveLoadFromBuffer( this );
-                }
-                else
-                {
-                    throw new Exception( "LoadFromBuffer: missing {" );
-                }
-
-                currentKey = null;
-            }
-            while ( !EndOfStream );
-        }
-
-        private void EatWhiteSpace()
-        {
-            while ( !EndOfStream )
-            {
-                if ( !Char.IsWhiteSpace( ( char )Peek() ) )
-                {
-                    break;
-                }
-
-                Read();
-            }
-        }
-
-        private bool EatCPPComment()
-        {
-            if ( !EndOfStream )
-            {
-                char next = ( char )Peek();
-                if ( next == '/' )
-                {
-                    Read();
-                    if ( next == '/' )
-                    {
-                        ReadLine();
-                        return true;
-                    }
-                    else
-                    {
-                        throw new Exception( "BARE / WHAT ARE YOU DOIOIOIINODGNOIGNONGOIGNGGGGGGG" );
-                    }
-                }
-
-                return false;
-            }
-
-            return false;
-        }
-
-        public string ReadToken( out bool wasQuoted, out bool wasConditional )
-        {
-            wasQuoted = false;
-            wasConditional = false;
-
-            while ( true )
-            {
-                EatWhiteSpace();
-
-                if ( EndOfStream )
-                {
-                    return null;
-                }
-
-                if ( !EatCPPComment() )
-                {
-                    break;
-                }
-            }
-
-            if ( EndOfStream )
-                return null;
-
-            char next = ( char )Peek();
-            if ( next == '"' )
-            {
-                wasQuoted = true;
-
-                // "
-                Read();
-
-                var sb = new StringBuilder();
-                while ( !EndOfStream )
-                {
-                    if ( Peek() == '\\' )
-                    {
-                        Read();
-
-                        char escapedChar = ( char )Read();
-                        char replacedChar;
-
-                        if ( escapedMapping.TryGetValue( escapedChar, out replacedChar ) )
-                            sb.Append( replacedChar );
-                        else
-                            sb.Append( escapedChar );
-
-                        continue;
-                    }
-
-                    if ( Peek() == '"' )
-                        break;
-
-                    sb.Append( ( char )Read() );
-                }
-
-                // "
-                Read();
-
-                return sb.ToString();
-            }
-
-            if ( next == '{' || next == '}' )
-            {
-                Read();
-                return next.ToString();
-            }
-
-            bool bConditionalStart = false;
-            int count = 0;
-            var ret = new StringBuilder();
-            while ( !EndOfStream )
-            {
-                next = ( char )Peek();
-
-                if ( next == '"' || next == '{' || next == '}' )
-                    break;
-
-                if ( next == '[' )
-                    bConditionalStart = true;
-
-                if ( next == ']' && bConditionalStart )
-                    wasConditional = true;
-
-                if ( Char.IsWhiteSpace( next ) )
-                    break;
-
-                if ( count < 1023 )
-                {
-                    ret.Append( next );
-                }
-                else
-                {
-                    throw new Exception( "ReadToken overflow" );
-                }
-
-                Read();
-            }
-
-            return ret.ToString();
-        }
-    }
-
-    /// <summary>
-    /// Represents a recursive string key to arbitrary value container.
-    /// </summary>
-    public class KeyValue
-    {
-        enum Type : byte
-        {
-            None = 0,
-            String = 1,
-            Int32 = 2,
-            Float32 = 3,
-            Pointer = 4,
-            WideString = 5,
-            Color = 6,
-            UInt64 = 7,
-            End = 8,
-        }
-
-        /// <summary>
-        /// Initializes a new instance of the <see cref="KeyValue"/> class.
-        /// </summary>
-        /// <param name="name">The optional name of the root key.</param>
-        /// <param name="value">The optional value assigned to the root key.</param>
-        public KeyValue( string name = null, string value = null )
-        {
-            this.Name = name;
-            this.Value = value;
-
-            Children = new List<KeyValue>();
-        }
-
-        /// <summary>
-        /// Represents an invalid <see cref="KeyValue"/> given when a searched for child does not exist.
-        /// </summary>
-        public readonly static KeyValue Invalid = new KeyValue();
-
-        /// <summary>
-        /// Gets or sets the name of this instance.
-        /// </summary>
-        public string Name { get; set; }
-        /// <summary>
-        /// Gets or sets the value of this instance.
-        /// </summary>
-        public string Value { get; set; }
-
-        /// <summary>
-        /// Gets the children of this instance.
-        /// </summary>
-        public List<KeyValue> Children { get; private set; }
-
-
-        /// <summary>
-        /// Gets the child <see cref="SteamKit2.KeyValue"/> with the specified key.
-        /// If no child with this key exists, <see cref="Invalid"/> is returned.
-        /// </summary>
-        public KeyValue this[ string key ]
-        {
-            get
-            {
-                var child = this.Children
-                    .FirstOrDefault( c => string.Equals( c.Name, key, StringComparison.OrdinalIgnoreCase ) );
-
-                if ( child == null )
-                {
-                    return Invalid;
-                }
-
-                return child;
-            }
-        }
-
-        /// <summary>
-        /// Returns the value of this instance as a string.
-        /// </summary>
-        /// <returns>The value of this instance as a string.</returns>
-        public string AsString()
-        {
-            return this.Value;
-        }
-
-        /// <summary>
-        /// Attempts to convert and return the value of this instance as an integer.
-        /// If the conversion is invalid, the default value is returned.
-        /// </summary>
-        /// <param name="defaultValue">The default value to return if the conversion is invalid.</param>
-        /// <returns>The value of this instance as an integer.</returns>
-        public int AsInteger( int defaultValue = default( int ) )
-        {
-            int value;
-
-            if ( int.TryParse( this.Value, out value ) == false )
-            {
-                return defaultValue;
-            }
-
-            return value;
-        }
-
-        /// <summary>
-        /// Attempts to convert and return the value of this instance as a long.
-        /// If the conversion is invalid, the default value is returned.
-        /// </summary>
-        /// <param name="defaultValue">The default value to return if the conversion is invalid.</param>
-        /// <returns>The value of this instance as a long.</returns>
-        public long AsLong( long defaultValue = default( long ) )
-        {
-            long value;
-
-            if ( long.TryParse( this.Value, out value ) == false )
-            {
-                return defaultValue;
-            }
-
-            return value;
-        }
-        /// <summary>
-        /// Attempts to convert and return the value of this instance as an unsigned long.
-        /// If the conversion is invalid, the default value is returned.
-        /// </summary>
-        /// <param name="defaultValue">The default value to return if the conversion is invalid.</param>
-        /// <returns>The value of this instance as an unsigned long.</returns>
-        public ulong AsUnsignedLong( ulong defaultValue = default( ulong ) )
-        {
-            ulong value;
-
-            if ( ulong.TryParse( this.Value, out value ) == false )
-            {
-                return defaultValue;
-            }
-
-            return value;
-        }
-
-        /// <summary>
-        /// Attempts to convert and return the value of this instance as a float.
-        /// If the conversion is invalid, the default value is returned.
-        /// </summary>
-        /// <param name="defaultValue">The default value to return if the conversion is invalid.</param>
-        /// <returns>The value of this instance as a float.</returns>
-        public float AsFloat( float defaultValue = default( float ) )
-        {
-            float value;
-
-            if ( float.TryParse( this.Value, out value ) == false )
-            {
-                return defaultValue;
-            }
-
-            return value;
-        }
-
-        /// <summary>
-        /// Attempts to convert and return the value of this instance as a boolean.
-        /// If the conversion is invalid, the default value is returned.
-        /// </summary>
-        /// <param name="defaultValue">The default value to return if the conversion is invalid.</param>
-        /// <returns>The value of this instance as a boolean.</returns>
-        public bool AsBoolean( bool defaultValue = default( bool ) )
-        {
-            int value;
-
-            if ( int.TryParse( this.Value, out value ) == false )
-            {
-                return defaultValue;
-            }
-
-            return value != 0;
-        }
-
-        /// <summary>
-        /// Attempts to convert and return the value of this instance as an enum.
-        /// If the conversion is invalid, the default value is returned.
-        /// </summary>
-        /// <param name="defaultValue">The default value to return if the conversion is invalid.</param>
-        /// <returns>The value of this instance as an enum.</returns>
-        public T AsEnum<T>( T defaultValue = default( T ) )
-            where T : struct
-        {
-            T value;
-
-            if ( Enum.TryParse<T>( this.Value, out value ) == false )
-            {
-                return defaultValue;
-            }
-
-            return value;
-        }
-
-        /// <summary>
-        /// Returns a <see cref="System.String"/> that represents this instance.
-        /// </summary>
-        /// <returns>
-        /// A <see cref="System.String"/> that represents this instance.
-        /// </returns>
-        public override string ToString()
-        {
-            return string.Format( "{0} = {1}", this.Name, this.Value );
-        }
-
-        /// <summary>
-        /// Attempts to load the given filename as a text <see cref="KeyValue"/>.
-        /// </summary>
-        /// <param name="path">The path to the file to load.</param>
-        /// <returns>a <see cref="KeyValue"/> instance if the load was successful, or <c>null</c> on failure.</returns>
-        /// <remarks>
-        /// This method will swallow any exceptions that occur when reading, use <see cref="ReadAsText"/> if you wish to handle exceptions.
-        /// </remarks>
-        public static KeyValue LoadAsText( string path )
-        {
-            return LoadFromFile( path, false );
-        }
-
-        /// <summary>
-        /// Attempts to load the given filename as a binary <see cref="KeyValue"/>.
-        /// </summary>
-        /// <param name="path">The path to the file to load.</param>
-        /// <returns>a <see cref="KeyValue"/> instance if the load was successful, or <c>null</c> on failure.</returns>
-        [Obsolete( "Use TryReadAsBinary instead. Note that TryLoadAsBinary returns the root object, not a dummy parent node containg the root object." )]
-        public static KeyValue LoadAsBinary( string path )
-        {
-            var kv = LoadFromFile( path, true );
-            if (kv == null)
-            {
-                return null;
-            }
-
-            var parent = new KeyValue();
-            parent.Children.Add(kv);
-            return parent;
-        }
-
-        /// <summary>
-        /// Attempts to load the given filename as a binary <see cref="KeyValue"/>.
-        /// </summary>
-        /// <param name="path">The path to the file to load.</param>
-        /// <param name="keyValue">The resulting <see cref="KeyValue"/> object if the load was successful, or <c>null</c> if unsuccessful.</param>
-        /// <returns><c>true</c> if the load was successful, or <c>false</c> on failure.</returns>
-        public static bool TryLoadAsBinary( string path, out KeyValue keyValue )
-        {
-            keyValue = LoadFromFile(path, true);
-            return keyValue != null;
-        }
-
-
-        static KeyValue LoadFromFile( string path, bool asBinary )
-        {
-            if ( File.Exists( path ) == false )
-            {
-                return null;
-            }
-
-            try
-            {
-                using ( var input = File.Open( path, FileMode.Open, FileAccess.Read, FileShare.ReadWrite ) )
-                {
-                    var kv = new KeyValue();
-
-                    if ( asBinary )
-                    {
-                        if ( kv.TryReadAsBinary( input ) == false )
-                        {
-                            return null;
-                        }
-                    }
-                    else
-                    {
-                        if ( kv.ReadAsText( input ) == false )
-                        {
-                            return null;
-                        }
-                    }
-
-                    return kv;
-                }
-            }
-            catch ( Exception )
-            {
-                return null;
-            }
-        }
-
-        /// <summary>
-        /// Attempts to create an instance of <see cref="KeyValue"/> from the given input text.
-        /// </summary>
-        /// <param name="input">The input text to load.</param>
-        /// <returns>a <see cref="KeyValue"/> instance if the load was successful, or <c>null</c> on failure.</returns>
-        /// <remarks>
-        /// This method will swallow any exceptions that occur when reading, use <see cref="ReadAsText"/> if you wish to handle exceptions.
-        /// </remarks>
-        public static KeyValue LoadFromString( string input )
-        {
-            byte[] bytes = Encoding.UTF8.GetBytes( input );
-
-            using ( MemoryStream stream = new MemoryStream( bytes ) )
-            {
-                var kv = new KeyValue();
-
-                try
-                {
-                    if ( kv.ReadAsText( stream ) == false )
-                        return null;
-
-                    return kv;
-                }
-                catch ( Exception )
-                {
-                    return null;
-                }
-            }
-        }
-
-        /// <summary>
-        /// Populate this instance from the given <see cref="Stream"/> as a text <see cref="KeyValue"/>.
-        /// </summary>
-        /// <param name="input">The input <see cref="Stream"/> to read from.</param>
-        /// <returns><c>true</c> if the read was successful; otherwise, <c>false</c>.</returns>
-        public bool ReadAsText( Stream input )
-        {
-            this.Children = new List<KeyValue>();
-
-            new KVTextReader( this, input );
-
-            return true;
-        }
-
-        /// <summary>
-        /// Opens and reads the given filename as text.
-        /// </summary>
-        /// <seealso cref="ReadAsText"/>
-        /// <param name="filename">The file to open and read.</param>
-        /// <returns><c>true</c> if the read was successful; otherwise, <c>false</c>.</returns>
-        public bool ReadFileAsText( string filename )
-        {
-            using ( FileStream fs = new FileStream( filename, FileMode.Open ) )
-            {
-                return ReadAsText( fs );
-            }
-        }
-
-        internal void RecursiveLoadFromBuffer( KVTextReader kvr )
-        {
-            bool wasQuoted;
-            bool wasConditional;
-
-            while ( true )
-            {
-                // bool bAccepted = true;
-
-                // get the key name
-                string name = kvr.ReadToken( out wasQuoted, out wasConditional );
-
-                if ( string.IsNullOrEmpty( name ) )
-                {
-                    throw new Exception( "RecursiveLoadFromBuffer: got EOF or empty keyname" );
-                }
-
-                if ( name.StartsWith( "}" ) && !wasQuoted )	// top level closed, stop reading
-                    break;
-
-                KeyValue dat = new KeyValue( name );
-                dat.Children = new List<KeyValue>();
-                this.Children.Add( dat );
-
-                // get the value
-                string value = kvr.ReadToken( out wasQuoted, out wasConditional );
-
-                if ( wasConditional && value != null )
-                {
-                    // bAccepted = ( value == "[$WIN32]" );
-                    value = kvr.ReadToken( out wasQuoted, out wasConditional );
-                }
-
-                if ( value == null )
-                    throw new Exception( "RecursiveLoadFromBuffer:  got NULL key" );
-
-                if ( value.StartsWith( "}" ) && !wasQuoted )
-                    throw new Exception( "RecursiveLoadFromBuffer:  got } in key" );
-
-                if ( value.StartsWith( "{" ) && !wasQuoted )
-                {
-                    dat.RecursiveLoadFromBuffer( kvr );
-                }
-                else
-                {
-                    if ( wasConditional )
-                    {
-                        throw new Exception( "RecursiveLoadFromBuffer:  got conditional between key and value" );
-                    }
-
-                    dat.Value = value;
-                    // blahconditionalsdontcare
-                }
-            }
-        }
-
-        /// <summary>
-        /// Saves this instance to file.
-        /// </summary>
-        /// <param name="path">The file path to save to.</param>
-        /// <param name="asBinary">If set to <c>true</c>, saves this instance as binary.</param>
-        public void SaveToFile( string path, bool asBinary )
-        {
-            using ( var f = File.Create( path ) )
-            {
-                if ( asBinary )
-                {
-                    RecursiveSaveBinaryToFile( f );
-                }
-                else
-                {
-                    RecursiveSaveTextToFile( f );
-                }
-            }
-        }
-
-        private void RecursiveSaveBinaryToFile( Stream f )
-        {
-            RecursiveSaveBinaryToFileCore( f );
-            f.WriteByte( ( byte )Type.End );
-        }
-
-        private void RecursiveSaveBinaryToFileCore( Stream f )
-        {
-            // Only supported types ATM:
-            // 1. KeyValue with children (no value itself)
-            // 2. String KeyValue
-            if ( Children.Any() )
-            {
-                f.WriteByte( ( byte )Type.None );
-                f.WriteNullTermString( Name, Encoding.UTF8 );
-                foreach ( var child in Children )
-                {
-                    child.RecursiveSaveBinaryToFileCore( f );
-                }
-                f.WriteByte( ( byte )Type.End );
-            }
-            else
-            {
-                f.WriteByte( ( byte )Type.String );
-                f.WriteNullTermString( Name, Encoding.UTF8 );
-                f.WriteNullTermString( Value ?? string.Empty, Encoding.UTF8 );
-            }
-        }
-
-        private void RecursiveSaveTextToFile( FileStream f, int indentLevel = 0 )
-        {
-            // write header
-            WriteIndents( f, indentLevel );
-            WriteString( f, Name, true );
-            WriteString( f, "\n" );
-            WriteIndents( f, indentLevel );
-            WriteString( f, "{\n" );
-
-            // loop through all our keys writing them to disk
-            foreach ( KeyValue child in Children )
-            {
-                if ( child.Value == null )
-                {
-                    child.RecursiveSaveTextToFile( f, indentLevel + 1 );
-                }
-                else
-                {
-                    WriteIndents( f, indentLevel + 1 );
-                    WriteString( f, child.Name, true );
-                    WriteString( f, "\t\t" );
-                    WriteString( f, child.AsString(), true );
-                    WriteString( f, "\n" );
-                }
-            }
-
-            WriteIndents( f, indentLevel );
-            WriteString( f, "}\n" );
-        }
-
-        private void WriteIndents( FileStream f, int indentLevel )
-        {
-            WriteString( f, new string( '\t', indentLevel ) );
-        }
-
-        private static void WriteString( FileStream f, string str, bool quote = false )
-        {
-            byte[] bytes = Encoding.UTF8.GetBytes( ( quote ? "\"" : "" ) + str.Replace( "\"", "\\\"" ) + ( quote ? "\"" : "" ) );
-            f.Write( bytes, 0, bytes.Length );
-        }
-
-        /// <summary>
-        /// Populate this instance from the given <see cref="Stream"/> as a binary <see cref="KeyValue"/>.
-        /// </summary>
-        /// <param name="input">The input <see cref="Stream"/> to read from.</param>
-        /// <returns><c>true</c> if the read was successful; otherwise, <c>false</c>.</returns>
-        [Obsolete( "Use TryReadAsBinary instead. Note that TryReadAsBinary returns the root object, not a dummy parent node containg the root object." )]
-        public bool ReadAsBinary( Stream input )
-        {
-            var dummyChild = new KeyValue();
-            this.Children.Add( dummyChild );
-            return dummyChild.TryReadAsBinary( input );
-        }
-
-        /// <summary>
-        /// Populate this instance from the given <see cref="Stream"/> as a binary <see cref="KeyValue"/>.
-        /// </summary>
-        /// <param name="input">The input <see cref="Stream"/> to read from.</param>
-        /// <returns><c>true</c> if the read was successful; otherwise, <c>false</c>.</returns>
-        public bool TryReadAsBinary( Stream input )
-        {
-            return TryReadAsBinaryCore( input, this, null );
-        }
-
-        static bool TryReadAsBinaryCore( Stream input, KeyValue current, KeyValue parent )
-        {
-            current.Children = new List<KeyValue>();
-
-            while ( true )
-            {
-                var type = ( Type )input.ReadByte();
-
-                if ( type == Type.End )
-                {
-                    break;
-                }
-
-                current.Name = input.ReadNullTermString( Encoding.UTF8 );
-                
-                switch ( type )
-                {
-                    case Type.None:
-                        {
-                            var child = new KeyValue();
-                            var didReadChild = TryReadAsBinaryCore( input, child, current );
-                            if ( !didReadChild )
-                            {
-                                return false;
-                            }
-                            break;
-                        }
-
-                    case Type.String:
-                        {
-                            current.Value = input.ReadNullTermString( Encoding.UTF8 );
-                            break;
-                        }
-
-                    case Type.WideString:
-                        {
-                            DebugLog.WriteLine( "KeyValue", "Encountered WideString type when parsing binary KeyValue, which is unsupported. Returning false.");
-                            return false;
-                        }
-
-                    case Type.Int32:
-                    case Type.Color:
-                    case Type.Pointer:
-                        {
-                            current.Value = Convert.ToString( input.ReadInt32() );
-                            break;
-                        }
-
-                    case Type.UInt64:
-                        {
-                            current.Value = Convert.ToString( input.ReadUInt64() );
-                            break;
-                        }
-
-                    case Type.Float32:
-                        {
-                            current.Value = Convert.ToString( input.ReadFloat() );
-                            break;
-                        }
-
-                    default:
-                        {
-                            return false;
-                        }
-                }
-
-                if (parent != null)
-                {
-                    parent.Children.Add(current);
-                }
-                current = new KeyValue();
-            }
-
-<<<<<<< HEAD
-            // it's okay if we haven't reached the end of the input stream
-            return input.Position <= input.Length;
-=======
-            return true;
->>>>>>> 7453fd37
-        }
-    }
+﻿/*
+ * This file is subject to the terms and conditions defined in
+ * file 'license.txt', which is part of this source code package.
+ */
+
+using System;
+using System.Collections.Generic;
+using System.IO;
+using System.Linq;
+using System.Text;
+
+namespace SteamKit2
+{
+    class KVTextReader : StreamReader
+    {
+        static Dictionary<char, char> escapedMapping = new Dictionary<char, char>
+        {
+            { 'n', '\n' },
+            { 'r', '\r' },
+            { 't', '\t' },
+            // todo: any others?
+        };
+
+        public KVTextReader( KeyValue kv, Stream input )
+            : base( input )
+        {
+            bool wasQuoted;
+            bool wasConditional;
+
+            KeyValue currentKey = kv;
+
+            do
+            {
+                // bool bAccepted = true;
+
+                string s = ReadToken( out wasQuoted, out wasConditional );
+
+                if ( string.IsNullOrEmpty( s ) )
+                    break;
+
+                if ( currentKey == null )
+                {
+                    currentKey = new KeyValue( s );
+                }
+                else
+                {
+                    currentKey.Name = s;
+                }
+
+                s = ReadToken( out wasQuoted, out wasConditional );
+
+                if ( wasConditional )
+                {
+                    // bAccepted = ( s == "[$WIN32]" );
+
+                    // Now get the '{'
+                    s = ReadToken( out wasQuoted, out wasConditional );
+                }
+
+                if ( s.StartsWith( "{" ) && !wasQuoted )
+                {
+                    // header is valid so load the file
+                    currentKey.RecursiveLoadFromBuffer( this );
+                }
+                else
+                {
+                    throw new Exception( "LoadFromBuffer: missing {" );
+                }
+
+                currentKey = null;
+            }
+            while ( !EndOfStream );
+        }
+
+        private void EatWhiteSpace()
+        {
+            while ( !EndOfStream )
+            {
+                if ( !Char.IsWhiteSpace( ( char )Peek() ) )
+                {
+                    break;
+                }
+
+                Read();
+            }
+        }
+
+        private bool EatCPPComment()
+        {
+            if ( !EndOfStream )
+            {
+                char next = ( char )Peek();
+                if ( next == '/' )
+                {
+                    Read();
+                    if ( next == '/' )
+                    {
+                        ReadLine();
+                        return true;
+                    }
+                    else
+                    {
+                        throw new Exception( "BARE / WHAT ARE YOU DOIOIOIINODGNOIGNONGOIGNGGGGGGG" );
+                    }
+                }
+
+                return false;
+            }
+
+            return false;
+        }
+
+        public string ReadToken( out bool wasQuoted, out bool wasConditional )
+        {
+            wasQuoted = false;
+            wasConditional = false;
+
+            while ( true )
+            {
+                EatWhiteSpace();
+
+                if ( EndOfStream )
+                {
+                    return null;
+                }
+
+                if ( !EatCPPComment() )
+                {
+                    break;
+                }
+            }
+
+            if ( EndOfStream )
+                return null;
+
+            char next = ( char )Peek();
+            if ( next == '"' )
+            {
+                wasQuoted = true;
+
+                // "
+                Read();
+
+                var sb = new StringBuilder();
+                while ( !EndOfStream )
+                {
+                    if ( Peek() == '\\' )
+                    {
+                        Read();
+
+                        char escapedChar = ( char )Read();
+                        char replacedChar;
+
+                        if ( escapedMapping.TryGetValue( escapedChar, out replacedChar ) )
+                            sb.Append( replacedChar );
+                        else
+                            sb.Append( escapedChar );
+
+                        continue;
+                    }
+
+                    if ( Peek() == '"' )
+                        break;
+
+                    sb.Append( ( char )Read() );
+                }
+
+                // "
+                Read();
+
+                return sb.ToString();
+            }
+
+            if ( next == '{' || next == '}' )
+            {
+                Read();
+                return next.ToString();
+            }
+
+            bool bConditionalStart = false;
+            int count = 0;
+            var ret = new StringBuilder();
+            while ( !EndOfStream )
+            {
+                next = ( char )Peek();
+
+                if ( next == '"' || next == '{' || next == '}' )
+                    break;
+
+                if ( next == '[' )
+                    bConditionalStart = true;
+
+                if ( next == ']' && bConditionalStart )
+                    wasConditional = true;
+
+                if ( Char.IsWhiteSpace( next ) )
+                    break;
+
+                if ( count < 1023 )
+                {
+                    ret.Append( next );
+                }
+                else
+                {
+                    throw new Exception( "ReadToken overflow" );
+                }
+
+                Read();
+            }
+
+            return ret.ToString();
+        }
+    }
+
+    /// <summary>
+    /// Represents a recursive string key to arbitrary value container.
+    /// </summary>
+    public class KeyValue
+    {
+        enum Type : byte
+        {
+            None = 0,
+            String = 1,
+            Int32 = 2,
+            Float32 = 3,
+            Pointer = 4,
+            WideString = 5,
+            Color = 6,
+            UInt64 = 7,
+            End = 8,
+        }
+
+        /// <summary>
+        /// Initializes a new instance of the <see cref="KeyValue"/> class.
+        /// </summary>
+        /// <param name="name">The optional name of the root key.</param>
+        /// <param name="value">The optional value assigned to the root key.</param>
+        public KeyValue( string name = null, string value = null )
+        {
+            this.Name = name;
+            this.Value = value;
+
+            Children = new List<KeyValue>();
+        }
+
+        /// <summary>
+        /// Represents an invalid <see cref="KeyValue"/> given when a searched for child does not exist.
+        /// </summary>
+        public readonly static KeyValue Invalid = new KeyValue();
+
+        /// <summary>
+        /// Gets or sets the name of this instance.
+        /// </summary>
+        public string Name { get; set; }
+        /// <summary>
+        /// Gets or sets the value of this instance.
+        /// </summary>
+        public string Value { get; set; }
+
+        /// <summary>
+        /// Gets the children of this instance.
+        /// </summary>
+        public List<KeyValue> Children { get; private set; }
+
+
+        /// <summary>
+        /// Gets the child <see cref="SteamKit2.KeyValue"/> with the specified key.
+        /// If no child with this key exists, <see cref="Invalid"/> is returned.
+        /// </summary>
+        public KeyValue this[ string key ]
+        {
+            get
+            {
+                var child = this.Children
+                    .FirstOrDefault( c => string.Equals( c.Name, key, StringComparison.OrdinalIgnoreCase ) );
+
+                if ( child == null )
+                {
+                    return Invalid;
+                }
+
+                return child;
+            }
+        }
+
+        /// <summary>
+        /// Returns the value of this instance as a string.
+        /// </summary>
+        /// <returns>The value of this instance as a string.</returns>
+        public string AsString()
+        {
+            return this.Value;
+        }
+
+        /// <summary>
+        /// Attempts to convert and return the value of this instance as an integer.
+        /// If the conversion is invalid, the default value is returned.
+        /// </summary>
+        /// <param name="defaultValue">The default value to return if the conversion is invalid.</param>
+        /// <returns>The value of this instance as an integer.</returns>
+        public int AsInteger( int defaultValue = default( int ) )
+        {
+            int value;
+
+            if ( int.TryParse( this.Value, out value ) == false )
+            {
+                return defaultValue;
+            }
+
+            return value;
+        }
+
+        /// <summary>
+        /// Attempts to convert and return the value of this instance as a long.
+        /// If the conversion is invalid, the default value is returned.
+        /// </summary>
+        /// <param name="defaultValue">The default value to return if the conversion is invalid.</param>
+        /// <returns>The value of this instance as a long.</returns>
+        public long AsLong( long defaultValue = default( long ) )
+        {
+            long value;
+
+            if ( long.TryParse( this.Value, out value ) == false )
+            {
+                return defaultValue;
+            }
+
+            return value;
+        }
+        /// <summary>
+        /// Attempts to convert and return the value of this instance as an unsigned long.
+        /// If the conversion is invalid, the default value is returned.
+        /// </summary>
+        /// <param name="defaultValue">The default value to return if the conversion is invalid.</param>
+        /// <returns>The value of this instance as an unsigned long.</returns>
+        public ulong AsUnsignedLong( ulong defaultValue = default( ulong ) )
+        {
+            ulong value;
+
+            if ( ulong.TryParse( this.Value, out value ) == false )
+            {
+                return defaultValue;
+            }
+
+            return value;
+        }
+
+        /// <summary>
+        /// Attempts to convert and return the value of this instance as a float.
+        /// If the conversion is invalid, the default value is returned.
+        /// </summary>
+        /// <param name="defaultValue">The default value to return if the conversion is invalid.</param>
+        /// <returns>The value of this instance as a float.</returns>
+        public float AsFloat( float defaultValue = default( float ) )
+        {
+            float value;
+
+            if ( float.TryParse( this.Value, out value ) == false )
+            {
+                return defaultValue;
+            }
+
+            return value;
+        }
+
+        /// <summary>
+        /// Attempts to convert and return the value of this instance as a boolean.
+        /// If the conversion is invalid, the default value is returned.
+        /// </summary>
+        /// <param name="defaultValue">The default value to return if the conversion is invalid.</param>
+        /// <returns>The value of this instance as a boolean.</returns>
+        public bool AsBoolean( bool defaultValue = default( bool ) )
+        {
+            int value;
+
+            if ( int.TryParse( this.Value, out value ) == false )
+            {
+                return defaultValue;
+            }
+
+            return value != 0;
+        }
+
+        /// <summary>
+        /// Attempts to convert and return the value of this instance as an enum.
+        /// If the conversion is invalid, the default value is returned.
+        /// </summary>
+        /// <param name="defaultValue">The default value to return if the conversion is invalid.</param>
+        /// <returns>The value of this instance as an enum.</returns>
+        public T AsEnum<T>( T defaultValue = default( T ) )
+            where T : struct
+        {
+            T value;
+
+            if ( Enum.TryParse<T>( this.Value, out value ) == false )
+            {
+                return defaultValue;
+            }
+
+            return value;
+        }
+
+        /// <summary>
+        /// Returns a <see cref="System.String"/> that represents this instance.
+        /// </summary>
+        /// <returns>
+        /// A <see cref="System.String"/> that represents this instance.
+        /// </returns>
+        public override string ToString()
+        {
+            return string.Format( "{0} = {1}", this.Name, this.Value );
+        }
+
+        /// <summary>
+        /// Attempts to load the given filename as a text <see cref="KeyValue"/>.
+        /// </summary>
+        /// <param name="path">The path to the file to load.</param>
+        /// <returns>a <see cref="KeyValue"/> instance if the load was successful, or <c>null</c> on failure.</returns>
+        /// <remarks>
+        /// This method will swallow any exceptions that occur when reading, use <see cref="ReadAsText"/> if you wish to handle exceptions.
+        /// </remarks>
+        public static KeyValue LoadAsText( string path )
+        {
+            return LoadFromFile( path, false );
+        }
+
+        /// <summary>
+        /// Attempts to load the given filename as a binary <see cref="KeyValue"/>.
+        /// </summary>
+        /// <param name="path">The path to the file to load.</param>
+        /// <returns>a <see cref="KeyValue"/> instance if the load was successful, or <c>null</c> on failure.</returns>
+        [Obsolete( "Use TryReadAsBinary instead. Note that TryLoadAsBinary returns the root object, not a dummy parent node containg the root object." )]
+        public static KeyValue LoadAsBinary( string path )
+        {
+            var kv = LoadFromFile( path, true );
+            if (kv == null)
+            {
+                return null;
+            }
+
+            var parent = new KeyValue();
+            parent.Children.Add(kv);
+            return parent;
+        }
+
+        /// <summary>
+        /// Attempts to load the given filename as a binary <see cref="KeyValue"/>.
+        /// </summary>
+        /// <param name="path">The path to the file to load.</param>
+        /// <param name="keyValue">The resulting <see cref="KeyValue"/> object if the load was successful, or <c>null</c> if unsuccessful.</param>
+        /// <returns><c>true</c> if the load was successful, or <c>false</c> on failure.</returns>
+        public static bool TryLoadAsBinary( string path, out KeyValue keyValue )
+        {
+            keyValue = LoadFromFile(path, true);
+            return keyValue != null;
+        }
+
+
+        static KeyValue LoadFromFile( string path, bool asBinary )
+        {
+            if ( File.Exists( path ) == false )
+            {
+                return null;
+            }
+
+            try
+            {
+                using ( var input = File.Open( path, FileMode.Open, FileAccess.Read, FileShare.ReadWrite ) )
+                {
+                    var kv = new KeyValue();
+
+                    if ( asBinary )
+                    {
+                        if ( kv.TryReadAsBinary( input ) == false )
+                        {
+                            return null;
+                        }
+                    }
+                    else
+                    {
+                        if ( kv.ReadAsText( input ) == false )
+                        {
+                            return null;
+                        }
+                    }
+
+                    return kv;
+                }
+            }
+            catch ( Exception )
+            {
+                return null;
+            }
+        }
+
+        /// <summary>
+        /// Attempts to create an instance of <see cref="KeyValue"/> from the given input text.
+        /// </summary>
+        /// <param name="input">The input text to load.</param>
+        /// <returns>a <see cref="KeyValue"/> instance if the load was successful, or <c>null</c> on failure.</returns>
+        /// <remarks>
+        /// This method will swallow any exceptions that occur when reading, use <see cref="ReadAsText"/> if you wish to handle exceptions.
+        /// </remarks>
+        public static KeyValue LoadFromString( string input )
+        {
+            byte[] bytes = Encoding.UTF8.GetBytes( input );
+
+            using ( MemoryStream stream = new MemoryStream( bytes ) )
+            {
+                var kv = new KeyValue();
+
+                try
+                {
+                    if ( kv.ReadAsText( stream ) == false )
+                        return null;
+
+                    return kv;
+                }
+                catch ( Exception )
+                {
+                    return null;
+                }
+            }
+        }
+
+        /// <summary>
+        /// Populate this instance from the given <see cref="Stream"/> as a text <see cref="KeyValue"/>.
+        /// </summary>
+        /// <param name="input">The input <see cref="Stream"/> to read from.</param>
+        /// <returns><c>true</c> if the read was successful; otherwise, <c>false</c>.</returns>
+        public bool ReadAsText( Stream input )
+        {
+            this.Children = new List<KeyValue>();
+
+            new KVTextReader( this, input );
+
+            return true;
+        }
+
+        /// <summary>
+        /// Opens and reads the given filename as text.
+        /// </summary>
+        /// <seealso cref="ReadAsText"/>
+        /// <param name="filename">The file to open and read.</param>
+        /// <returns><c>true</c> if the read was successful; otherwise, <c>false</c>.</returns>
+        public bool ReadFileAsText( string filename )
+        {
+            using ( FileStream fs = new FileStream( filename, FileMode.Open ) )
+            {
+                return ReadAsText( fs );
+            }
+        }
+
+        internal void RecursiveLoadFromBuffer( KVTextReader kvr )
+        {
+            bool wasQuoted;
+            bool wasConditional;
+
+            while ( true )
+            {
+                // bool bAccepted = true;
+
+                // get the key name
+                string name = kvr.ReadToken( out wasQuoted, out wasConditional );
+
+                if ( string.IsNullOrEmpty( name ) )
+                {
+                    throw new Exception( "RecursiveLoadFromBuffer: got EOF or empty keyname" );
+                }
+
+                if ( name.StartsWith( "}" ) && !wasQuoted )	// top level closed, stop reading
+                    break;
+
+                KeyValue dat = new KeyValue( name );
+                dat.Children = new List<KeyValue>();
+                this.Children.Add( dat );
+
+                // get the value
+                string value = kvr.ReadToken( out wasQuoted, out wasConditional );
+
+                if ( wasConditional && value != null )
+                {
+                    // bAccepted = ( value == "[$WIN32]" );
+                    value = kvr.ReadToken( out wasQuoted, out wasConditional );
+                }
+
+                if ( value == null )
+                    throw new Exception( "RecursiveLoadFromBuffer:  got NULL key" );
+
+                if ( value.StartsWith( "}" ) && !wasQuoted )
+                    throw new Exception( "RecursiveLoadFromBuffer:  got } in key" );
+
+                if ( value.StartsWith( "{" ) && !wasQuoted )
+                {
+                    dat.RecursiveLoadFromBuffer( kvr );
+                }
+                else
+                {
+                    if ( wasConditional )
+                    {
+                        throw new Exception( "RecursiveLoadFromBuffer:  got conditional between key and value" );
+                    }
+
+                    dat.Value = value;
+                    // blahconditionalsdontcare
+                }
+            }
+        }
+
+        /// <summary>
+        /// Saves this instance to file.
+        /// </summary>
+        /// <param name="path">The file path to save to.</param>
+        /// <param name="asBinary">If set to <c>true</c>, saves this instance as binary.</param>
+        public void SaveToFile( string path, bool asBinary )
+        {
+            using ( var f = File.Create( path ) )
+            {
+                if ( asBinary )
+                {
+                    RecursiveSaveBinaryToFile( f );
+                }
+                else
+                {
+                    RecursiveSaveTextToFile( f );
+                }
+            }
+        }
+
+        private void RecursiveSaveBinaryToFile( Stream f )
+        {
+            RecursiveSaveBinaryToFileCore( f );
+            f.WriteByte( ( byte )Type.End );
+        }
+
+        private void RecursiveSaveBinaryToFileCore( Stream f )
+        {
+            // Only supported types ATM:
+            // 1. KeyValue with children (no value itself)
+            // 2. String KeyValue
+            if ( Children.Any() )
+            {
+                f.WriteByte( ( byte )Type.None );
+                f.WriteNullTermString( Name, Encoding.UTF8 );
+                foreach ( var child in Children )
+                {
+                    child.RecursiveSaveBinaryToFileCore( f );
+                }
+                f.WriteByte( ( byte )Type.End );
+            }
+            else
+            {
+                f.WriteByte( ( byte )Type.String );
+                f.WriteNullTermString( Name, Encoding.UTF8 );
+                f.WriteNullTermString( Value ?? string.Empty, Encoding.UTF8 );
+            }
+        }
+
+        private void RecursiveSaveTextToFile( FileStream f, int indentLevel = 0 )
+        {
+            // write header
+            WriteIndents( f, indentLevel );
+            WriteString( f, Name, true );
+            WriteString( f, "\n" );
+            WriteIndents( f, indentLevel );
+            WriteString( f, "{\n" );
+
+            // loop through all our keys writing them to disk
+            foreach ( KeyValue child in Children )
+            {
+                if ( child.Value == null )
+                {
+                    child.RecursiveSaveTextToFile( f, indentLevel + 1 );
+                }
+                else
+                {
+                    WriteIndents( f, indentLevel + 1 );
+                    WriteString( f, child.Name, true );
+                    WriteString( f, "\t\t" );
+                    WriteString( f, child.AsString(), true );
+                    WriteString( f, "\n" );
+                }
+            }
+
+            WriteIndents( f, indentLevel );
+            WriteString( f, "}\n" );
+        }
+
+        private void WriteIndents( FileStream f, int indentLevel )
+        {
+            WriteString( f, new string( '\t', indentLevel ) );
+        }
+
+        private static void WriteString( FileStream f, string str, bool quote = false )
+        {
+            byte[] bytes = Encoding.UTF8.GetBytes( ( quote ? "\"" : "" ) + str.Replace( "\"", "\\\"" ) + ( quote ? "\"" : "" ) );
+            f.Write( bytes, 0, bytes.Length );
+        }
+
+        /// <summary>
+        /// Populate this instance from the given <see cref="Stream"/> as a binary <see cref="KeyValue"/>.
+        /// </summary>
+        /// <param name="input">The input <see cref="Stream"/> to read from.</param>
+        /// <returns><c>true</c> if the read was successful; otherwise, <c>false</c>.</returns>
+        [Obsolete( "Use TryReadAsBinary instead. Note that TryReadAsBinary returns the root object, not a dummy parent node containg the root object." )]
+        public bool ReadAsBinary( Stream input )
+        {
+            var dummyChild = new KeyValue();
+            this.Children.Add( dummyChild );
+            return dummyChild.TryReadAsBinary( input );
+        }
+
+        /// <summary>
+        /// Populate this instance from the given <see cref="Stream"/> as a binary <see cref="KeyValue"/>.
+        /// </summary>
+        /// <param name="input">The input <see cref="Stream"/> to read from.</param>
+        /// <returns><c>true</c> if the read was successful; otherwise, <c>false</c>.</returns>
+        public bool TryReadAsBinary( Stream input )
+        {
+            return TryReadAsBinaryCore( input, this, null );
+        }
+
+        static bool TryReadAsBinaryCore( Stream input, KeyValue current, KeyValue parent )
+        {
+            current.Children = new List<KeyValue>();
+
+            while ( true )
+            {
+                var type = ( Type )input.ReadByte();
+
+                if ( type == Type.End )
+                {
+                    break;
+                }
+
+                current.Name = input.ReadNullTermString( Encoding.UTF8 );
+                
+                switch ( type )
+                {
+                    case Type.None:
+                        {
+                            var child = new KeyValue();
+                            var didReadChild = TryReadAsBinaryCore( input, child, current );
+                            if ( !didReadChild )
+                            {
+                                return false;
+                            }
+                            break;
+                        }
+
+                    case Type.String:
+                        {
+                            current.Value = input.ReadNullTermString( Encoding.UTF8 );
+                            break;
+                        }
+
+                    case Type.WideString:
+                        {
+                            DebugLog.WriteLine( "KeyValue", "Encountered WideString type when parsing binary KeyValue, which is unsupported. Returning false.");
+                            return false;
+                        }
+
+                    case Type.Int32:
+                    case Type.Color:
+                    case Type.Pointer:
+                        {
+                            current.Value = Convert.ToString( input.ReadInt32() );
+                            break;
+                        }
+
+                    case Type.UInt64:
+                        {
+                            current.Value = Convert.ToString( input.ReadUInt64() );
+                            break;
+                        }
+
+                    case Type.Float32:
+                        {
+                            current.Value = Convert.ToString( input.ReadFloat() );
+                            break;
+                        }
+
+                    default:
+                        {
+                            return false;
+                        }
+                }
+
+                if (parent != null)
+                {
+                    parent.Children.Add(current);
+                }
+                current = new KeyValue();
+            }
+
+            return true;
+        }
+    }
 }